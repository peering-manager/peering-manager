from django.conf import settings
from django.contrib import messages
from django.contrib.auth.mixins import PermissionRequiredMixin
from django.core.mail import send_mail
from django.db.models import Count
from django.http import HttpResponse
from django.shortcuts import get_object_or_404, redirect, render
from django.template.defaultfilters import slugify
from django.views.generic import View

from .filters import (
    AutonomousSystemFilterSet,
    BGPGroupFilterSet,
    CommunityFilterSet,
    DirectPeeringSessionFilterSet,
    InternetExchangeFilterSet,
    InternetExchangePeeringSessionFilterSet,
    RouterFilterSet,
    RoutingPolicyFilterSet,
    TemplateFilterSet,
)
from .forms import (
    AutonomousSystemEmailForm,
    AutonomousSystemFilterForm,
    AutonomousSystemForm,
    BGPGroupBulkEditForm,
    BGPGroupFilterForm,
    BGPGroupForm,
    CommunityBulkEditForm,
    CommunityFilterForm,
    CommunityForm,
    DirectPeeringSessionBulkEditForm,
    DirectPeeringSessionFilterForm,
    DirectPeeringSessionForm,
    InternetExchangeBulkEditForm,
    InternetExchangeFilterForm,
    InternetExchangeForm,
    InternetExchangePeeringDBForm,
    InternetExchangePeeringDBFormSet,
    InternetExchangePeeringSessionBulkEditForm,
    InternetExchangePeeringSessionFilterForm,
    InternetExchangePeeringSessionForm,
    RouterBulkEditForm,
    RouterFilterForm,
    RouterForm,
    RoutingPolicyBulkEditForm,
    RoutingPolicyFilterForm,
    RoutingPolicyForm,
    TemplateFilterForm,
    TemplateForm,
)
from .models import (
    AutonomousSystem,
    BGPGroup,
    BGPSession,
    Community,
    DirectPeeringSession,
    InternetExchange,
    InternetExchangePeeringSession,
    Router,
    RoutingPolicy,
    Template,
)
from .tables import (
    AutonomousSystemTable,
    BGPGroupTable,
    CommunityTable,
    DirectPeeringSessionTable,
    InternetExchangeTable,
    InternetExchangePeeringSessionTable,
    RouterTable,
    RoutingPolicyTable,
    TemplateTable,
)
from peeringdb.filters import PeerRecordFilterSet
from peeringdb.forms import PeerRecordFilterForm
from peeringdb.http import PeeringDB
from peeringdb.models import PeerRecord
from peeringdb.tables import ContactTable, PeerRecordTable
from utils.views import (
    AddOrEditView,
    BulkAddFromDependencyView,
    BulkEditView,
    BulkDeleteView,
    DeleteView,
    ModelListView,
    TableImportView,
)


class ASList(PermissionRequiredMixin, ModelListView):
    permission_required = "peering.view_autonomoussystem"
    queryset = AutonomousSystem.objects.order_by("asn")
    filter = AutonomousSystemFilterSet
    filter_form = AutonomousSystemFilterForm
    table = AutonomousSystemTable
    template = "peering/as/list.html"


class ASAdd(PermissionRequiredMixin, AddOrEditView):
    permission_required = "peering.add_autonomoussystem"
    model = AutonomousSystem
    form = AutonomousSystemForm
    return_url = "peering:autonomoussystem_list"
    template = "peering/as/add_edit.html"


class ASDetails(PermissionRequiredMixin, View):
    permission_required = "peering.view_autonomoussystem"

    def get(self, request, asn):
        autonomous_system = get_object_or_404(AutonomousSystem, asn=asn)
        peeringdb_contacts = PeeringDB().get_autonomous_system_contacts(
            autonomous_system.asn
        )
        common_ix_and_sessions = []
        for ix in autonomous_system.get_common_internet_exchanges():
            common_ix_and_sessions.append(
                {
                    "internet_exchange": ix,
                    "has_potential_ix_peering_sessions": autonomous_system.has_potential_ix_peering_sessions(
                        ix
                    ),
                }
            )

        context = {
            "autonomous_system": autonomous_system,
            "peeringdb_contacts": peeringdb_contacts,
            "common_ix_and_sessions": common_ix_and_sessions,
        }
        return render(request, "peering/as/details.html", context)


class ASEdit(PermissionRequiredMixin, AddOrEditView):
    permission_required = "peering.change_autonomoussystem"
    model = AutonomousSystem
    form = AutonomousSystemForm
    template = "peering/as/add_edit.html"


class ASEmail(PermissionRequiredMixin, View):
    permission_required = "peering.send_email"

    def get(self, request, *args, **kwargs):
        autonomous_system = get_object_or_404(AutonomousSystem, asn=kwargs["asn"])

        if not autonomous_system.can_receive_email:
            return redirect(autonomous_system.get_absolute_url())

        form = AutonomousSystemEmailForm()
        form.fields[
            "recipient"
        ].choices = autonomous_system.get_contact_email_addresses()
        return render(
            request,
            "peering/as/email.html",
            {"autonomous_system": autonomous_system, "form": form},
        )

    def post(self, request, *args, **kwargs):
        autonomous_system = get_object_or_404(AutonomousSystem, asn=kwargs["asn"])

        if not autonomous_system.can_receive_email:
            redirect(autonomous_system.get_absolute_url())

        form = AutonomousSystemEmailForm(request.POST)
        form.fields[
            "recipient"
        ].choices = autonomous_system.get_contact_email_addresses()

        if form.is_valid():
            sent = send_mail(
                form.cleaned_data["subject"],
                form.cleaned_data["body"],
                settings.SERVER_EMAIL,
                [form.cleaned_data["recipient"]],
            )
            if sent == 1:
                messages.success(request, "Email sent.")
            else:
                messages.error(request, "Unable to send the email.")

        return redirect(autonomous_system.get_absolute_url())


class ASDelete(PermissionRequiredMixin, DeleteView):
    permission_required = "peering.delete_autonomoussystem"
    model = AutonomousSystem
    return_url = "peering:autonomoussystem_list"


class ASBulkDelete(PermissionRequiredMixin, BulkDeleteView):
    permission_required = "peering.delete_autonomoussystem"
    model = AutonomousSystem
    filter = AutonomousSystemFilterSet
    table = AutonomousSystemTable


class AutonomousSystemContacts(PermissionRequiredMixin, ModelListView):
    permission_required = "peering.view_autonomoussystem"
    table = ContactTable
    template = "peering/as/contacts.html"

    def build_queryset(self, request, kwargs):
        queryset = None
        # The queryset needs to be composed of Contact objects related to the AS we
        # are looking at.
        if "asn" in kwargs:
            autonomous_system = get_object_or_404(AutonomousSystem, asn=kwargs["asn"])
            queryset = PeeringDB().get_autonomous_system_contacts(autonomous_system.asn)
        return queryset

    def extra_context(self, kwargs):
        extra_context = {}
        # Since we are in the context of an AS we need to keep the reference
        # for it
        if "asn" in kwargs:
            autonomous_system = get_object_or_404(AutonomousSystem, asn=kwargs["asn"])
            extra_context.update({"autonomous_system": autonomous_system})
        return extra_context


class AutonomousSystemDirectPeeringSessions(PermissionRequiredMixin, ModelListView):
    permission_required = "peering.view_autonomoussystem"
    filter = DirectPeeringSessionFilterSet
    filter_form = DirectPeeringSessionFilterForm
    table = DirectPeeringSessionTable
    template = "peering/as/direct_peering_sessions.html"
    hidden_columns = ["autonomous_system"]

    def build_queryset(self, request, kwargs):
        queryset = None
        # The queryset needs to be composed of DirectPeeringSession objects
        # related to the AS we are looking at.
        if "asn" in kwargs:
            autonomous_system = get_object_or_404(AutonomousSystem, asn=kwargs["asn"])
            queryset = autonomous_system.directpeeringsession_set.order_by(
                "relationship", "ip_address"
            )
        return queryset

    def extra_context(self, kwargs):
        extra_context = {}
        # Since we are in the context of an AS we need to keep the reference
        # for it
        if "asn" in kwargs:
            autonomous_system = get_object_or_404(AutonomousSystem, asn=kwargs["asn"])
            extra_context.update({"autonomous_system": autonomous_system, "asn": autonomous_system.asn})
        return extra_context


class AutonomousSystemInternetExchangesPeeringSessions(
    PermissionRequiredMixin, ModelListView
):
    permission_required = "peering.view_autonomoussystem"
    filter = InternetExchangePeeringSessionFilterSet
    filter_form = InternetExchangePeeringSessionFilterForm
    table = InternetExchangePeeringSessionTable
    template = "peering/as/internet_exchange_peering_sessions.html"
    hidden_columns = ["autonomous_system"]
    hidden_filters = ["autonomous_system__id"]

    def build_queryset(self, request, kwargs):
        queryset = None
        # The queryset needs to be composed of InternetExchangePeeringSession objects but they
        # are linked to an AS. So first of all we need to retrieve the AS for
        # which we want to get the peering sessions.
        if "asn" in kwargs:
            autonomous_system = get_object_or_404(AutonomousSystem, asn=kwargs["asn"])
            queryset = autonomous_system.internetexchangepeeringsession_set.order_by(
                "internet_exchange", "ip_address"
            )

        return queryset

    def extra_context(self, kwargs):
        extra_context = {}

        # Since we are in the context of an AS we need to keep the reference
        # for it
        if "asn" in kwargs:
            autonomous_system = get_object_or_404(AutonomousSystem, asn=kwargs["asn"])
            extra_context.update(
                {"autonomous_system": autonomous_system, "asn": autonomous_system.asn}
            )

        return extra_context


class BGPGroupList(PermissionRequiredMixin, ModelListView):
    permission_required = "peering.view_bgpgroup"
    queryset = BGPGroup.objects.annotate(
        directpeeringsession_count=Count("directpeeringsession")
    ).order_by("name")
    filter = BGPGroupFilterSet
    filter_form = BGPGroupFilterForm
    table = BGPGroupTable
    template = "peering/bgp-group/list.html"


class BGPGroupDetails(PermissionRequiredMixin, View):
    permission_required = "peering.view_bgpgroup"

    def get(self, request, slug):
        bgp_group = get_object_or_404(BGPGroup, slug=slug)
        context = {"bgp_group": bgp_group}
        return render(request, "peering/bgp-group/details.html", context)


class BGPGroupAdd(PermissionRequiredMixin, AddOrEditView):
    permission_required = "peering.add_bgpgroup"
    model = BGPGroup
    form = BGPGroupForm
    return_url = "peering:bgpgroup_list"
    template = "peering/bgp-group/add_edit.html"


class BGPGroupEdit(PermissionRequiredMixin, AddOrEditView):
    permission_required = "peering.change_bgpgroup"
    model = BGPGroup
    form = BGPGroupForm
    template = "peering/bgp-group/add_edit.html"


class BGPGroupBulkEdit(PermissionRequiredMixin, BulkEditView):
    permission_required = "peering.change_bgpgroup"
    queryset = BGPGroup.objects.all()
    filter = BGPGroupFilterSet
    table = BGPGroupTable
    form = BGPGroupBulkEditForm


class BGPGroupDelete(PermissionRequiredMixin, DeleteView):
    permission_required = "peering.delete_bgpgroup"
    model = BGPGroup
    return_url = "peering:bgpgroup_list"


class BGPGroupBulkDelete(PermissionRequiredMixin, BulkDeleteView):
    permission_required = "peering.delete_bgpgroup"
    model = BGPGroup
    filter = BGPGroupFilterSet
    table = BGPGroupTable


class BGPGroupPeeringSessions(PermissionRequiredMixin, ModelListView):
    permission_required = "peering.view_bgpgroup"
    filter = DirectPeeringSessionFilterSet
    filter_form = DirectPeeringSessionFilterForm
    table = DirectPeeringSessionTable
    template = "peering/bgp-group/sessions.html"
    hidden_columns = ["bgp_group"]
    hidden_filters = ["bgp_group"]

    def build_queryset(self, request, kwargs):
        queryset = None
        if "slug" in kwargs:
            bgp_group = get_object_or_404(BGPGroup, slug=kwargs["slug"])
            queryset = bgp_group.directpeeringsession_set.order_by(
                "autonomous_system", "ip_address"
            )
        return queryset

    def extra_context(self, kwargs):
        extra_context = {}
        if "slug" in kwargs:
            extra_context.update(
                {"bgp_group": get_object_or_404(BGPGroup, slug=kwargs["slug"])}
            )
        return extra_context

    def setup_table_columns(self, request, permissions, table, kwargs):
        table.columns.show("session_state")
        super().setup_table_columns(request, permissions, table, kwargs)


class BGPGroupPeeringSessionAdd(PermissionRequiredMixin, AddOrEditView):
    permission_required = "peering.add_directpeeringsession"
    model = DirectPeeringSession
    form = DirectPeeringSessionForm
    template = "peering/session/direct/add_edit.html"

    def get_object(self, kwargs):
        if "pk" in kwargs:
            return get_object_or_404(self.model, pk=kwargs["pk"])

        return self.model()

    def alter_object(self, obj, request, args, kwargs):
        if "slug" in kwargs:
            obj.bgp_group = get_object_or_404(BGPGroup, slug=kwargs["slug"])

        return obj

    def get_return_url(self, obj):
        return obj.bgp_group.get_peering_sessions_list_url()


class CommunityList(PermissionRequiredMixin, ModelListView):
    permission_required = "peering.view_community"
    queryset = Community.objects.all()
    filter = CommunityFilterSet
    filter_form = CommunityFilterForm
    table = CommunityTable
    template = "peering/community/list.html"


class CommunityAdd(PermissionRequiredMixin, AddOrEditView):
    permission_required = "peering.add_community"
    model = Community
    form = CommunityForm
    return_url = "peering:community_list"
    template = "peering/community/add_edit.html"


class CommunityDetails(PermissionRequiredMixin, View):
    permission_required = "peering.view_community"

    def get(self, request, pk):
        community = get_object_or_404(Community, pk=pk)
        context = {"community": community}
        return render(request, "peering/community/details.html", context)


class CommunityEdit(PermissionRequiredMixin, AddOrEditView):
    permission_required = "peering.change_community"
    model = Community
    form = CommunityForm
    template = "peering/community/add_edit.html"


class CommunityDelete(PermissionRequiredMixin, DeleteView):
    permission_required = "peering.delete_community"
    model = Community
    return_url = "peering:community_list"


class CommunityBulkDelete(PermissionRequiredMixin, BulkDeleteView):
    permission_required = "peering.delete_community"
    model = Community
    filter = CommunityFilterSet
    table = CommunityTable


class CommunityBulkEdit(PermissionRequiredMixin, BulkEditView):
    permission_required = "peering.change_community"
    queryset = Community.objects.all()
    filter = CommunityFilterSet
    table = CommunityTable
    form = CommunityBulkEditForm


class DirectPeeringSessionAdd(PermissionRequiredMixin, AddOrEditView):
    permission_required = "peering.add_directpeeringsession"
    model = DirectPeeringSession
    form = DirectPeeringSessionForm
    template = "peering/session/direct/add_edit.html"

    def alter_object(self, obj, request, args, kwargs):
        if "autonomous_system" in request.GET:
            obj.autonomous_system = get_object_or_404(
                AutonomousSystem, pk=request.GET.get("autonomous_system")
            )

        return obj

    def get_return_url(self, obj):
        return obj.autonomous_system.get_direct_peering_sessions_list_url()


class DirectPeeringSessionBulkDelete(PermissionRequiredMixin, BulkDeleteView):
    permission_required = "peering.delete_directpeeringsession"
    model = DirectPeeringSession
    filter = DirectPeeringSessionFilterSet
    table = DirectPeeringSessionTable

    def filter_by_extra_context(self, queryset, request, kwargs):
        # If we are on an Internet exchange context, filter the session with
        # the given IX
        if "asn" in request.POST:
            asn = request.POST.get("asn")
            autonomous_system = get_object_or_404(
                AutonomousSystem, asn=asn
            )
            return queryset.filter(autonomous_system=autonomous_system)
        if "router_id" in request.POST:
            router_id = int(request.POST.get("router_id"))
            router = get_object_or_404(Router, pk=router_id)
            return queryset.filter(router=router)
        return queryset

class DirectPeeringSessionBulkEdit(PermissionRequiredMixin, BulkEditView):
    permission_required = "peering.change_directpeeringsession"
    queryset = DirectPeeringSession.objects.select_related("autonomous_system")
    parent_object = BGPSession
    filter = DirectPeeringSessionFilterSet
    table = DirectPeeringSessionTable
    form = DirectPeeringSessionBulkEditForm


class DirectPeeringSessionDelete(PermissionRequiredMixin, DeleteView):
    permission_required = "peering.delete_directpeeringsession"
    model = DirectPeeringSession

    def get_return_url(self, obj):
        return obj.autonomous_system.get_direct_peering_sessions_list_url()


class DirectPeeringSessionDetails(PermissionRequiredMixin, View):
    permission_required = "peering.view_directpeeringsession"

    def get(self, request, pk):
        peering_session = get_object_or_404(DirectPeeringSession, pk=pk)
        context = {"peering_session": peering_session}
        return render(request, "peering/session/direct/details.html", context)


class DirectPeeringSessionEdit(PermissionRequiredMixin, AddOrEditView):
    permission_required = "peering.change_directpeeringsession"
    model = DirectPeeringSession
    form = DirectPeeringSessionForm
    template = "peering/session/direct/add_edit.html"


class DirectPeeringSessionList(PermissionRequiredMixin, ModelListView):
    permission_required = "peering.view_directpeeringsession"
    queryset = DirectPeeringSession.objects.order_by("autonomous_system")
    table = DirectPeeringSessionTable
    filter = DirectPeeringSessionFilterSet
    filter_form = DirectPeeringSessionFilterForm
    template = "peering/session/direct/list.html"


class InternetExchangeList(PermissionRequiredMixin, ModelListView):
    permission_required = "peering.view_internetexchange"
    queryset = InternetExchange.objects.order_by("name")
    table = InternetExchangeTable
    filter = InternetExchangeFilterSet
    filter_form = InternetExchangeFilterForm
    template = "peering/ix/list.html"


class InternetExchangeAdd(PermissionRequiredMixin, AddOrEditView):
    permission_required = "peering.add_internetexchange"
    model = InternetExchange
    form = InternetExchangeForm
    return_url = "peering:internetexchange_list"
    template = "peering/ix/add_edit.html"


class InternetExchangePeeringDBImport(PermissionRequiredMixin, TableImportView):
    permission_required = "peering.add_internetexchange"
    custom_formset = InternetExchangePeeringDBFormSet
    form_model = InternetExchangePeeringDBForm
    return_url = "peering:internetexchange_list"

    def get_objects(self):
        objects = []
        known_objects = []
        api = PeeringDB()

        for ix in InternetExchange.objects.all():
            if ix.peeringdb_id:
                known_objects.append(ix.peeringdb_id)

        ix_networks = api.get_ix_networks_for_asn(settings.MY_ASN) or []
        slugs_occurences = {}

        for ix_network in ix_networks:
            if ix_network.id not in known_objects:
                slug = slugify(ix_network.name)

                if slug in slugs_occurences:
                    slugs_occurences[slug] += 1
                    slug = "{}-{}".format(slug, slugs_occurences[slug])
                else:
                    slugs_occurences[slug] = 0

                objects.append(
                    {
                        "peeringdb_id": ix_network.id,
                        "name": ix_network.name,
                        "slug": slug,
                        "ipv6_address": ix_network.ipaddr6,
                        "ipv4_address": ix_network.ipaddr4,
                    }
                )

        return objects


class InternetExchangeDetails(PermissionRequiredMixin, View):
    permission_required = "peering.view_internetexchange"

    def get(self, request, slug):
        internet_exchange = get_object_or_404(InternetExchange, slug=slug)

        # Check if the PeeringDB ID is valid
        if not internet_exchange.is_peeringdb_valid():
            # If not, try to fix it automatically
            peeringdb_id = internet_exchange.get_peeringdb_id()
            if peeringdb_id != 0:
                internet_exchange.peeringdb_id = peeringdb_id
                internet_exchange.save()
                messages.info(
                    request,
                    "The PeeringDB record reference for this IX was invalid, it has been fixed.",
                )

        context = {"internet_exchange": internet_exchange}
        return render(request, "peering/ix/details.html", context)


class InternetExchangeEdit(PermissionRequiredMixin, AddOrEditView):
    permission_required = "peering.change_internetexchange"
    model = InternetExchange
    form = InternetExchangeForm
    template = "peering/ix/add_edit.html"


class InternetExchangeDelete(PermissionRequiredMixin, DeleteView):
    permission_required = "peering.delete_internetexchange"
    model = InternetExchange
    return_url = "peering:internetexchange_list"


class InternetExchangeBulkDelete(PermissionRequiredMixin, BulkDeleteView):
    permission_required = "peering.delete_internetexchange"
    model = InternetExchange
    filter = InternetExchangeFilterSet
    table = InternetExchangeTable


class InternetExchangeBulkEdit(PermissionRequiredMixin, BulkEditView):
    permission_required = "peering.change_internetexchange"
    queryset = InternetExchange.objects.all()
    filter = InternetExchangeFilterSet
    table = InternetExchangeTable
    form = InternetExchangeBulkEditForm


class InternetExchangePeeringSessions(PermissionRequiredMixin, ModelListView):
    permission_required = "peering.view_internetexchange"
    filter = InternetExchangePeeringSessionFilterSet
    filter_form = InternetExchangePeeringSessionFilterForm
    table = InternetExchangePeeringSessionTable
    template = "peering/ix/sessions.html"
    hidden_columns = ["internet_exchange"]
    hidden_filters = ["internet_exchange__id"]

    def build_queryset(self, request, kwargs):
        queryset = None
        # The queryset needs to be composed of InternetExchangePeeringSession objects
        # but they are linked to an IX. So first of all we need to retrieve the IX on
        # which we want to get the peering sessions.
        if "slug" in kwargs:
            internet_exchange = get_object_or_404(InternetExchange, slug=kwargs["slug"])
            queryset = internet_exchange.internetexchangepeeringsession_set.order_by(
                "autonomous_system", "ip_address"
            )

        return queryset

    def extra_context(self, kwargs):
        extra_context = {}

        # Since we are in the context of an IX we need to keep the reference for it
        if "slug" in kwargs:
            extra_context.update(
                {
                    "internet_exchange": get_object_or_404(
                        InternetExchange, slug=kwargs["slug"]
                    ),
                    "internet_exchange_slug": kwargs["slug"],
                }
            )

        return extra_context

    def setup_table_columns(self, request, permissions, table, kwargs):
        if "slug" in kwargs:
            internet_exchange = get_object_or_404(InternetExchange, slug=kwargs["slug"])

            if (
                internet_exchange.check_bgp_session_states
                and internet_exchange.router
                and internet_exchange.router.can_napalm_get_bgp_neighbors_detail()
            ):
                if "session_state" in table.base_columns:
                    table.columns.show("session_state")

        super().setup_table_columns(request, permissions, table, kwargs)


class InternetExchangePeers(PermissionRequiredMixin, ModelListView):
    permission_required = "peering.view_internetexchange"
    filter = PeerRecordFilterSet
    filter_form = PeerRecordFilterForm
    table = PeerRecordTable
    template = "peering/ix/peers.html"

    def build_queryset(self, request, kwargs):
        queryset = None
        # The queryset needs to be composed of PeerRecord objects but they are linked
        # to an IX. So first of all we need to retrieve the IX on which we want to get
        # the peering sessions.
        if "slug" in kwargs:
            internet_exchange = get_object_or_404(InternetExchange, slug=kwargs["slug"])
            queryset = internet_exchange.get_available_peers()

        return queryset

    def extra_context(self, kwargs):
        extra_context = {}

        # Since we are in the context of an IX we need to keep the reference for it
        # Keep track of its ID as well to be able to find the IX when adding sessions
        if "slug" in kwargs:
            ix = get_object_or_404(InternetExchange, slug=kwargs["slug"])
            extra_context.update(internet_exchange=ix, internet_exchange_id=ix.pk)

        return extra_context


class InternetExchangePeeringSessionList(PermissionRequiredMixin, ModelListView):
    permission_required = "peering.view_internetexchangepeeringsession"
    queryset = InternetExchangePeeringSession.objects.order_by(
        "autonomous_system", "ip_address"
    )
    table = InternetExchangePeeringSessionTable
    filter = InternetExchangePeeringSessionFilterSet
    filter_form = InternetExchangePeeringSessionFilterForm
    template = "peering/session/internet_exchange/list.html"


class InternetExchangePeeringSessionAdd(PermissionRequiredMixin, AddOrEditView):
    permission_required = "peering.add_internetexchangepeeringsession"
    model = InternetExchangePeeringSession
    form = InternetExchangePeeringSessionForm
    template = "peering/session/internet_exchange/add_edit.html"

    def alter_object(self, obj, request, args, kwargs):
        if "internet_exchange" in request.GET:
            obj.internet_exchange = get_object_or_404(
                InternetExchange, pk=request.GET.get("internet_exchange")
            )

        return obj

    def get_return_url(self, obj):
        return obj.internet_exchange.get_peering_sessions_list_url()


class InternetExchangePeeringSessionBulkEdit(PermissionRequiredMixin, BulkEditView):
    permission_required = "peering.change_internetexchangepeeringsession"
    queryset = InternetExchangePeeringSession.objects.select_related(
        "autonomous_system"
    )
    parent_object = BGPSession
    filter = InternetExchangePeeringSessionFilterSet
    table = InternetExchangePeeringSessionTable
    form = InternetExchangePeeringSessionBulkEditForm


class InternetExchangePeeringSessionDetails(PermissionRequiredMixin, View):
    permission_required = "peering.view_internetexchangepeeringsession"

    def get(self, request, pk):
        peering_session = get_object_or_404(InternetExchangePeeringSession, pk=pk)
        context = {
            "peering_session": peering_session,
            "is_abandoned": peering_session.is_abandoned(),
        }
        return render(
            request, "peering/session/internet_exchange/details.html", context
        )


class InternetExchangePeeringSessionEdit(PermissionRequiredMixin, AddOrEditView):
    permission_required = "peering.change_internetexchangepeeringsession"
    model = InternetExchangePeeringSession
    form = InternetExchangePeeringSessionForm
    template = "peering/session/internet_exchange/add_edit.html"


class InternetExchangePeeringSessionDelete(PermissionRequiredMixin, DeleteView):
    permission_required = "peering.delete_internetexchangepeeringsession"
    model = InternetExchangePeeringSession

    def get_return_url(self, obj):
        return obj.internet_exchange.get_peering_sessions_list_url()


class InternetExchangePeeringSessionAddFromPeeringDB(
    PermissionRequiredMixin, BulkAddFromDependencyView
):
    permission_required = "peering.add_internetexchangepeeringsession"
    model = InternetExchangePeeringSession
    dependency_model = PeerRecord
    form_model = InternetExchangePeeringSessionForm
    template = "peering/session/internet_exchange/add_from_peeringdb.html"

    def process_dependency_object(self, request, dependency):
        ix_id = request.POST.get("internet_exchange_id", 0)
        if not ix_id:
            ix = None
        else:
            ix = InternetExchange.objects.get(pk=ix_id)
        (session6, created6) = InternetExchangePeeringSession.create_from_peeringdb(
            dependency, 6, internet_exchange=ix
        )
        (session4, created4) = InternetExchangePeeringSession.create_from_peeringdb(
            dependency, 4, internet_exchange=ix
        )
        return_value = []

        if session6 and created6:
            return_value.append(session6)
        if session4 and created4:
            return_value.append(session4)

        return return_value

    def sort_objects(self, object_list):
        objects = []
        for object_couple in object_list:
            for object in object_couple:
                if object:
                    objects.append(
                        {
                            "autonomous_system": object.autonomous_system,
                            "internet_exchange": object.internet_exchange,
                            "ip_address": object.ip_address,
                        }
                    )
        return objects


class InternetExchangePeeringSessionBulkDelete(PermissionRequiredMixin, BulkDeleteView):
    permission_required = "peering.delete_internetexchangepeeringsession"
    model = InternetExchangePeeringSession
    filter = InternetExchangePeeringSessionFilterSet
    table = InternetExchangePeeringSessionTable

    def filter_by_extra_context(self, queryset, request, kwargs):
        # If we are on an Internet exchange context, filter the session with
        # the given IX
        if "internet_exchange_slug" in request.POST:
            internet_exchange_slug = request.POST.get("internet_exchange_slug")
            internet_exchange = get_object_or_404(
                InternetExchange, slug=internet_exchange_slug
            )
            return queryset.filter(internet_exchange=internet_exchange)
        if "asn" in request.POST:
            asn = request.POST.get("asn")
            autonomous_system = get_object_or_404(AutonomousSystem, asn=asn)
            return queryset.filter(autonomous_system=autonomous_system)
        if "router_id" in request.POST:
            router_id = int(request.POST.get("router_id"))
            router = get_object_or_404(Router, pk=router_id)
            return queryset.filter(internet_exchange__router=router)
        return queryset


class RouterList(PermissionRequiredMixin, ModelListView):
    permission_required = "peering.view_router"
    queryset = Router.objects.all()
    filter = RouterFilterSet
    filter_form = RouterFilterForm
    table = RouterTable
    template = "peering/router/list.html"


class RouterAdd(PermissionRequiredMixin, AddOrEditView):
    permission_required = "peering.add_router"
    model = Router
    form = RouterForm
    return_url = "peering:router_list"
    template = "peering/router/add_edit.html"


class RouterDetails(PermissionRequiredMixin, View):
    permission_required = "peering.view_router"

    def get(self, request, pk):
        router = get_object_or_404(Router, pk=pk)
        internet_exchanges = InternetExchange.objects.filter(router=router)
        context = {"router": router, "internet_exchanges": internet_exchanges}
        return render(request, "peering/router/details.html", context)


class RouterConfiguration(PermissionRequiredMixin, View):
    permission_required = "peering.view_configuration_router"

    def get(self, request, pk):
        router = get_object_or_404(Router, pk=pk)
        context = {
            "router": router,
            "router_configuration": router.generate_configuration(),
        }

        # Asked for raw output
        if "raw" in request.GET:
            return HttpResponse(
                context["router_configuration"], content_type="text/plain"
            )
        return render(request, "peering/router/configuration.html", context)


class RouterEdit(PermissionRequiredMixin, AddOrEditView):
    permission_required = "peering.change_router"
    model = Router
    form = RouterForm
    template = "peering/router/add_edit.html"


class RouterDelete(PermissionRequiredMixin, DeleteView):
    permission_required = "peering.delete_router"
    model = Router
    return_url = "peering:router_list"


class RouterBulkEdit(PermissionRequiredMixin, BulkEditView):
    permission_required = "peering.change_router"
    queryset = Router.objects.all()
    filter = RouterFilterSet
    table = RouterTable
    form = RouterBulkEditForm


class RouterBulkDelete(PermissionRequiredMixin, BulkDeleteView):
    permission_required = "peering.delete_router"
    model = Router
    filter = RouterFilterSet
    table = RouterTable


class RouterDirectPeeringSessions(PermissionRequiredMixin, ModelListView):
    permission_required = "peering.view_router"
    filter = DirectPeeringSessionFilterSet
    filter_form = DirectPeeringSessionFilterForm
    table = DirectPeeringSessionTable
    template = "peering/router/direct_peering_sessions.html"
    hidden_columns = ["router"]

    def build_queryset(self, request, kwargs):
        queryset = None
        # The queryset needs to be composed of DirectPeeringSession objects
        # related to the AS we are looking at.
        if "pk" in kwargs:
            router = get_object_or_404(Router, pk=kwargs["pk"])
            queryset = router.directpeeringsession_set.order_by(
                "relationship", "ip_address"
            )
        return queryset

    def extra_context(self, kwargs):
        extra_context = {}
        # Since we are in the context of an AS we need to keep the reference
        # for it
        if "pk" in kwargs:
            router = get_object_or_404(Router, pk=kwargs["pk"])
<<<<<<< HEAD
            extra_context.update({"router": router})
=======
            extra_context.update({"router": router, "router_id": router.pk})
>>>>>>> c99569f3
        return extra_context


class RouterInternetExchangesPeeringSessions(PermissionRequiredMixin, ModelListView):
    permission_required = "peering.view_router"
    filter = InternetExchangePeeringSessionFilterSet
    filter_form = InternetExchangePeeringSessionFilterForm
    table = InternetExchangePeeringSessionTable
    template = "peering/router/internet_exchange_peering_sessions.html"
    hidden_columns = ["router"]
    hidden_filters = ["router__id"]

    def build_queryset(self, request, kwargs):
        queryset = None
        # The queryset needs to be composed of InternetExchangePeeringSession objects but they
        # are linked to an AS. So first of all we need to retrieve the AS for
        # which we want to get the peering sessions.
        if "pk" in kwargs:
<<<<<<< HEAD
            router = get_object_or_404(Router, pk=kwargs["pk"])
            queryset = router.internetexchangepeeringsession_set.order_by(
                "internet_exchange", "ip_address"
            )
=======
            queryset = InternetExchangePeeringSession.objects.filter(
                internet_exchange__router__id=kwargs["pk"]
            ).order_by("internet_exchange", "ip_address")
>>>>>>> c99569f3

        return queryset

    def extra_context(self, kwargs):
        extra_context = {}

        # Since we are in the context of an AS we need to keep the reference
        # for it
        if "pk" in kwargs:
            router = get_object_or_404(Router, pk=kwargs["pk"])
<<<<<<< HEAD
            extra_context.update({"router": router})
=======
            extra_context.update({"router": router, "router_id": router.pk})
>>>>>>> c99569f3

        return extra_context


class RoutingPolicyList(PermissionRequiredMixin, ModelListView):
    permission_required = "peering.view_routingpolicy"
    queryset = RoutingPolicy.objects.all()
    filter = RoutingPolicyFilterSet
    filter_form = RoutingPolicyFilterForm
    table = RoutingPolicyTable
    template = "peering/routing-policy/list.html"


class RoutingPolicyAdd(PermissionRequiredMixin, AddOrEditView):
    permission_required = "peering.add_routingpolicy"
    model = RoutingPolicy
    form = RoutingPolicyForm
    return_url = "peering:routingpolicy_list"
    template = "peering/routing-policy/add_edit.html"


class RoutingPolicyDetails(PermissionRequiredMixin, View):
    permission_required = "peering.view_routingpolicy"

    def get(self, request, pk):
        routing_policy = get_object_or_404(RoutingPolicy, pk=pk)
        context = {"routing_policy": routing_policy}
        return render(request, "peering/routing-policy/details.html", context)


class RoutingPolicyEdit(PermissionRequiredMixin, AddOrEditView):
    permission_required = "peering.change_routingpolicy"
    model = RoutingPolicy
    form = RoutingPolicyForm
    template = "peering/routing-policy/add_edit.html"


class RoutingPolicyDelete(PermissionRequiredMixin, DeleteView):
    permission_required = "peering.delete_routingpolicy"
    model = RoutingPolicy
    return_url = "peering:routingpolicy_list"


class RoutingPolicyBulkDelete(PermissionRequiredMixin, BulkDeleteView):
    permission_required = "peering.delete_routingpolicy"
    model = RoutingPolicy
    filter = RoutingPolicyFilterSet
    table = RoutingPolicyTable


class RoutingPolicyBulkEdit(PermissionRequiredMixin, BulkEditView):
    permission_required = "peering.change_routingpolicy"
    queryset = RoutingPolicy.objects.all()
    filter = RoutingPolicyFilterSet
    table = RoutingPolicyTable
    form = RoutingPolicyBulkEditForm


class TemplateList(PermissionRequiredMixin, ModelListView):
    permission_required = "peering.view_template"
    queryset = Template.objects.all()
    filter = TemplateFilterSet
    filter_form = TemplateFilterForm
    table = TemplateTable
    template = "peering/template/list.html"


class TemplateAdd(PermissionRequiredMixin, AddOrEditView):
    permission_required = "peering.add_template"
    model = Template
    form = TemplateForm
    template = "peering/template/add_edit.html"
    return_url = "peering:template_list"


class TemplateDetails(PermissionRequiredMixin, View):
    permission_required = "peering.view_template"

    def get(self, request, pk):
        template = get_object_or_404(Template, pk=pk)
        routers = Router.objects.filter(configuration_template=template)
        context = {"template": template, "routers": routers}
        return render(request, "peering/template/details.html", context)


class TemplateEdit(PermissionRequiredMixin, AddOrEditView):
    permission_required = "peering.change_template"
    model = Template
    form = TemplateForm
    template = "peering/template/add_edit.html"


class TemplateDelete(PermissionRequiredMixin, DeleteView):
    permission_required = "peering.delete_template"
    model = Template
    return_url = "peering:template_list"


class TemplateBulkDelete(PermissionRequiredMixin, BulkDeleteView):
    permission_required = "peering.delete_template"
    model = Template
    filter = TemplateFilterSet
    table = TemplateTable<|MERGE_RESOLUTION|>--- conflicted
+++ resolved
@@ -246,7 +246,9 @@
         # for it
         if "asn" in kwargs:
             autonomous_system = get_object_or_404(AutonomousSystem, asn=kwargs["asn"])
-            extra_context.update({"autonomous_system": autonomous_system, "asn": autonomous_system.asn})
+            extra_context.update(
+                {"autonomous_system": autonomous_system, "asn": autonomous_system.asn}
+            )
         return extra_context
 
 
@@ -476,19 +478,20 @@
     table = DirectPeeringSessionTable
 
     def filter_by_extra_context(self, queryset, request, kwargs):
-        # If we are on an Internet exchange context, filter the session with
-        # the given IX
+        # If we are on an AutonomousSystem context, filter the session with
+        # the given ASN
         if "asn" in request.POST:
             asn = request.POST.get("asn")
-            autonomous_system = get_object_or_404(
-                AutonomousSystem, asn=asn
-            )
+            autonomous_system = get_object_or_404(AutonomousSystem, asn=asn)
             return queryset.filter(autonomous_system=autonomous_system)
+        # If we are on an Router context, filter the session with
+        # the given Router ID
         if "router_id" in request.POST:
             router_id = int(request.POST.get("router_id"))
             router = get_object_or_404(Router, pk=router_id)
             return queryset.filter(router=router)
         return queryset
+
 
 class DirectPeeringSessionBulkEdit(PermissionRequiredMixin, BulkEditView):
     permission_required = "peering.change_directpeeringsession"
@@ -664,7 +667,6 @@
 
     def extra_context(self, kwargs):
         extra_context = {}
-
         # Since we are in the context of an IX we need to keep the reference for it
         if "slug" in kwargs:
             extra_context.update(
@@ -713,7 +715,6 @@
 
     def extra_context(self, kwargs):
         extra_context = {}
-
         # Since we are in the context of an IX we need to keep the reference for it
         # Keep track of its ID as well to be able to find the IX when adding sessions
         if "slug" in kwargs:
@@ -852,10 +853,14 @@
                 InternetExchange, slug=internet_exchange_slug
             )
             return queryset.filter(internet_exchange=internet_exchange)
+        # If we are on an AutonomousSystem context, filter the session with
+        # the given ASN
         if "asn" in request.POST:
             asn = request.POST.get("asn")
             autonomous_system = get_object_or_404(AutonomousSystem, asn=asn)
             return queryset.filter(autonomous_system=autonomous_system)
+        # If we are on a Router context, filter the session with
+        # the given Router ID
         if "router_id" in request.POST:
             router_id = int(request.POST.get("router_id"))
             router = get_object_or_404(Router, pk=router_id)
@@ -957,15 +962,11 @@
 
     def extra_context(self, kwargs):
         extra_context = {}
-        # Since we are in the context of an AS we need to keep the reference
+        # Since we are in the context of a Router we need to keep the reference
         # for it
         if "pk" in kwargs:
             router = get_object_or_404(Router, pk=kwargs["pk"])
-<<<<<<< HEAD
-            extra_context.update({"router": router})
-=======
             extra_context.update({"router": router, "router_id": router.pk})
->>>>>>> c99569f3
         return extra_context
 
 
@@ -984,31 +985,19 @@
         # are linked to an AS. So first of all we need to retrieve the AS for
         # which we want to get the peering sessions.
         if "pk" in kwargs:
-<<<<<<< HEAD
-            router = get_object_or_404(Router, pk=kwargs["pk"])
-            queryset = router.internetexchangepeeringsession_set.order_by(
-                "internet_exchange", "ip_address"
-            )
-=======
             queryset = InternetExchangePeeringSession.objects.filter(
                 internet_exchange__router__id=kwargs["pk"]
             ).order_by("internet_exchange", "ip_address")
->>>>>>> c99569f3
 
         return queryset
 
     def extra_context(self, kwargs):
         extra_context = {}
-
-        # Since we are in the context of an AS we need to keep the reference
+        # Since we are in the context of a Router we need to keep the reference
         # for it
         if "pk" in kwargs:
             router = get_object_or_404(Router, pk=kwargs["pk"])
-<<<<<<< HEAD
-            extra_context.update({"router": router})
-=======
             extra_context.update({"router": router, "router_id": router.pk})
->>>>>>> c99569f3
 
         return extra_context
 
