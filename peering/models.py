--- conflicted
+++ resolved
@@ -1589,8 +1589,6 @@
 
         return bgp_neighbors_detail
 
-<<<<<<< HEAD
-=======
     def bgp_neighbors_detail_as_list(self, bgp_neighbors_detail):
         """
         Returns a list based on the dict returned by calling
@@ -1607,7 +1605,6 @@
 
         return flattened
 
->>>>>>> 9f8f1659
     def get_netbox_bgp_neighbors_detail(self):
         """
         Returns a list of dictionaries listing all BGP neighbors found on the
