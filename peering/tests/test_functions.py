from django.test import TestCase

from peering import parse_irr_as_set


class IRRASSetFunctions(TestCase):
    def test_parse_irr_as_set(self):
        self.assertEqual(
            ["AS-MAZOYER-EU"], parse_irr_as_set(201281, "RIPE::AS-MAZOYER-EU")
        )
        self.assertEqual(
            ["AS-HURRICANE", "AS-HURRICANEv6"],
            parse_irr_as_set(6939, "RADB::AS-HURRICANE RADB::AS-HURRICANEv6"),
        )
        self.assertEqual(
            ["AS51706:AS-MEMBERS"], parse_irr_as_set(51706, "AS51706:AS-MEMBERS")
        )
<<<<<<< HEAD
        self.assertEqual(["AS3333"], parse_irr_as_set(3333, ""))
        self.assertEqual(["AS3333"], parse_irr_as_set(3333, None))
=======
        self.assertEqual(["AS51706:AS-MEMBERS"], parse_irr_as_set("AS51706:AS-MEMBERS"))
        self.assertEqual(
            ["AS3333:RS-CUSTOMERS"], parse_irr_as_set("AS3333:RS-CUSTOMERS")
        )
>>>>>>> af30063d
<|MERGE_RESOLUTION|>--- conflicted
+++ resolved
@@ -15,12 +15,5 @@
         self.assertEqual(
             ["AS51706:AS-MEMBERS"], parse_irr_as_set(51706, "AS51706:AS-MEMBERS")
         )
-<<<<<<< HEAD
         self.assertEqual(["AS3333"], parse_irr_as_set(3333, ""))
-        self.assertEqual(["AS3333"], parse_irr_as_set(3333, None))
-=======
-        self.assertEqual(["AS51706:AS-MEMBERS"], parse_irr_as_set("AS51706:AS-MEMBERS"))
-        self.assertEqual(
-            ["AS3333:RS-CUSTOMERS"], parse_irr_as_set("AS3333:RS-CUSTOMERS")
-        )
->>>>>>> af30063d
+        self.assertEqual(["AS3333"], parse_irr_as_set(3333, None))