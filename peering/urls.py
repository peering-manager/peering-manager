from django.urls import path
from . import views

app_name = "peering"

urlpatterns = [
    # Autonomous Systems
    path("autonomous-systems/", views.ASList.as_view(), name="autonomoussystem_list"),
    path("autonomous-systems/add/", views.ASAdd.as_view(), name="autonomoussystem_add"),
    path(
        "autonomous-systems/<int:asn>/",
        views.ASDetails.as_view(),
        name="autonomoussystem_details",
    ),
    path(
        "autonomous-systems/<int:asn>/edit/",
        views.ASEdit.as_view(),
        name="autonomoussystem_edit",
    ),
    path(
        "autonomous-systems/<int:asn>/contacts/",
        views.AutonomousSystemContacts.as_view(),
        name="autonomoussystem_contacts",
    ),
    path(
        "autonomous-systems/<int:asn>/email/",
        views.ASEmail.as_view(),
        name="autonomoussystem_email",
    ),
    path(
        "autonomous-systems/<int:asn>/delete/",
        views.ASDelete.as_view(),
        name="autonomoussystem_delete",
    ),
    path(
        "autonomous-systems/delete/",
        views.ASBulkDelete.as_view(),
        name="autonomoussystem_bulk_delete",
    ),
    path(
        "autonomous-systems/<int:asn>/direct-peering-sessions/",
        views.AutonomousSystemDirectPeeringSessions.as_view(),
        name="autonomoussystem_direct_peering_sessions",
    ),
    path(
        "autonomous-systems/<int:asn>/ix-peering-sessions/",
        views.AutonomousSystemInternetExchangesPeeringSessions.as_view(),
        name="autonomoussystem_internet_exchange_peering_sessions",
    ),
    path(
        "autonomous-systems/<int:asn>/peers/",
        views.AutonomousSystemPeers.as_view(),
        name="autonomoussystem_peers",
    ),
    path(
        "autonomous-systems/add_from_peeringdb/",
        views.AutonomousSystemAddFromPeeringDB.as_view(),
        name="autonomoussystem_add_from_peeringdb",
    ),
    # BGP Groups
    path("bgp-groups/", views.BGPGroupList.as_view(), name="bgpgroup_list"),
    path("bgp-groups/add/", views.BGPGroupAdd.as_view(), name="bgpgroup_add"),
    path(
        "bgp-groups/delete/",
        views.BGPGroupBulkDelete.as_view(),
        name="bgpgroup_bulk_delete",
    ),
    path(
        "bgp-groups/edit/", views.BGPGroupBulkEdit.as_view(), name="bgpgroup_bulk_edit"
    ),
    path(
        "bgp-groups/<slug:slug>/",
        views.BGPGroupDetails.as_view(),
        name="bgpgroup_details",
    ),
    path(
        "bgp-groups/<slug:slug>/edit/",
        views.BGPGroupEdit.as_view(),
        name="bgpgroup_edit",
    ),
    path(
        "bgp-groups/<slug:slug>/delete/",
        views.BGPGroupDelete.as_view(),
        name="bgpgroup_delete",
    ),
    path(
        "bgp-groups/<slug:slug>/peering-sessions/",
        views.BGPGroupPeeringSessions.as_view(),
        name="bgpgroup_peering_sessions",
    ),
    path(
        "bgp-groups/<slug:slug>/add-peering-session/",
        views.BGPGroupPeeringSessionAdd.as_view(),
        name="bgpgroup_peering_session_add",
    ),
    # BGP Communities
    path("communities/", views.CommunityList.as_view(), name="community_list"),
    path("communities/add/", views.CommunityAdd.as_view(), name="community_add"),
    path(
        "communities/<int:pk>/",
        views.CommunityDetails.as_view(),
        name="community_details",
    ),
    path(
        "communities/<int:pk>/edit/",
        views.CommunityEdit.as_view(),
        name="community_edit",
    ),
    path(
        "communities/<int:pk>/delete/",
        views.CommunityDelete.as_view(),
        name="community_delete",
    ),
    path(
        "communities/delete/",
        views.CommunityBulkDelete.as_view(),
        name="community_bulk_delete",
    ),
    path(
        "communities/edit/",
        views.CommunityBulkEdit.as_view(),
        name="community_bulk_edit",
    ),
    # Direct Peering Sessions
    path(
        "direct-peering-sessions/",
        views.DirectPeeringSessionList.as_view(),
        name="directpeeringsession_list",
    ),
    path(
        "direct-peering-sessions/<int:pk>/",
        views.DirectPeeringSessionDetails.as_view(),
        name="directpeeringsession_details",
    ),
    path(
        "direct-peering-sessions/add/",
        views.DirectPeeringSessionAdd.as_view(),
        name="directpeeringsession_add",
    ),
    path(
        "direct-peering-sessions/edit/",
        views.DirectPeeringSessionBulkEdit.as_view(),
        name="directpeeringsession_bulk_edit",
    ),
    path(
        "direct-peering-sessions/delete/",
        views.DirectPeeringSessionBulkDelete.as_view(),
        name="directpeeringsession_bulk_delete",
    ),
    path(
        "direct-peering-sessions/<int:pk>/edit/",
        views.DirectPeeringSessionEdit.as_view(),
        name="directpeeringsession_edit",
    ),
    path(
        "direct-peering-sessions/<int:pk>/delete/",
        views.DirectPeeringSessionDelete.as_view(),
        name="directpeeringsession_delete",
    ),
    # Internet Exchanges
    path(
        "internet-exchanges/",
        views.InternetExchangeList.as_view(),
        name="internetexchange_list",
    ),
    path(
        "internet-exchanges/add/",
        views.InternetExchangeAdd.as_view(),
        name="internetexchange_add",
    ),
    path(
        "internet-exchanges/peeringdb-import/",
        views.InternetExchangePeeringDBImport.as_view(),
        name="internetexchange_peeringdb_import",
    ),
    path(
        "internet-exchanges/delete/",
        views.InternetExchangeBulkDelete.as_view(),
        name="internetexchange_bulk_delete",
    ),
    path(
        "internet-exchanges/edit/",
        views.InternetExchangeBulkEdit.as_view(),
        name="internetexchange_bulk_edit",
    ),
    path(
        "internet-exchanges/<slug:slug>/",
        views.InternetExchangeDetails.as_view(),
        name="internetexchange_details",
    ),
    path(
        "internet-exchanges/<slug:slug>/edit/",
        views.InternetExchangeEdit.as_view(),
        name="internetexchange_edit",
    ),
    path(
        "internet-exchanges/<slug:slug>/delete/",
        views.InternetExchangeDelete.as_view(),
        name="internetexchange_delete",
    ),
    path(
        "internet-exchanges/<slug:slug>/peering-sessions/",
        views.InternetExchangePeeringSessions.as_view(),
        name="internetexchange_peering_sessions",
    ),
    path(
        "internet-exchanges/<slug:slug>/peers/",
        views.InternetExchangePeers.as_view(),
        name="internetexchange_peers",
    ),
    # Internet Exchange Peering Sessions
    path(
        "internet-exchange-peering-sessions/",
        views.InternetExchangePeeringSessionList.as_view(),
        name="internetexchangepeeringsession_list",
    ),
    path(
        "internet-exchange-peering-sessions/add/",
        views.InternetExchangePeeringSessionAdd.as_view(),
        name="internetexchangepeeringsession_add",
    ),
    path(
        "internet-exchange-peering-sessions/<int:pk>/",
        views.InternetExchangePeeringSessionDetails.as_view(),
        name="internetexchangepeeringsession_details",
    ),
    path(
        "internet-exchange-peering-sessions/<int:pk>/edit/",
        views.InternetExchangePeeringSessionEdit.as_view(),
        name="internetexchangepeeringsession_edit",
    ),
    path(
        "internet-exchange-peering-sessions/<int:pk>/delete/",
        views.InternetExchangePeeringSessionDelete.as_view(),
        name="internetexchangepeeringsession_delete",
    ),
    path(
        "internet-exchange-peering-sessions/add_from_peeringdb/",
        views.InternetExchangePeeringSessionAddFromPeeringDB.as_view(),
        name="internetexchangepeeringsession_add_from_peeringdb",
    ),
    path(
        "internet-exchange-peering-sessions/edit/",
        views.InternetExchangePeeringSessionBulkEdit.as_view(),
        name="internetexchangepeeringsession_bulk_edit",
    ),
    path(
        "internet-exchange-peering-sessions/delete/",
        views.InternetExchangePeeringSessionBulkDelete.as_view(),
        name="internetexchangepeeringsession_bulk_delete",
    ),
    # Routers
    path("routers/", views.RouterList.as_view(), name="router_list"),
    path("routers/add/", views.RouterAdd.as_view(), name="router_add"),
    path("routers/<int:pk>/", views.RouterDetails.as_view(), name="router_details"),
    path(
        "routers/<int:pk>/configuration/",
        views.RouterConfiguration.as_view(),
        name="router_configuration",
    ),
    path("routers/<int:pk>/edit/", views.RouterEdit.as_view(), name="router_edit"),
    path(
        "routers/<int:pk>/delete/", views.RouterDelete.as_view(), name="router_delete"
    ),
    path(
        "routers/delete/", views.RouterBulkDelete.as_view(), name="router_bulk_delete"
    ),
<<<<<<< HEAD
    re_path(
        r"^routers/(?P<pk>[0-9]+)/direct-peering-sessions/$",
        views.RouterDirectPeeringSessions.as_view(),
        name="router_direct_peering_sessions",
    ),
    re_path(
        r"^routers/(?P<pk>[0-9]+)/ix-peering-sessions/$",
        views.RouterInternetExchangesPeeringSessions.as_view(),
        name="router_internet_exchange_peering_sessions",
    ),
=======
    path("routers/edit/", views.RouterBulkEdit.as_view(), name="router_bulk_edit"),
>>>>>>> 2b1ab87e
    # Routing Policies
    path(
        "routing-policies/",
        views.RoutingPolicyList.as_view(),
        name="routingpolicy_list",
    ),
    path(
        "routing-policies/add/",
        views.RoutingPolicyAdd.as_view(),
        name="routingpolicy_add",
    ),
    path(
        "routing-policies/<int:pk>/",
        views.RoutingPolicyDetails.as_view(),
        name="routingpolicy_details",
    ),
    path(
        "routing-policies/<int:pk>/edit/",
        views.RoutingPolicyEdit.as_view(),
        name="routingpolicy_edit",
    ),
    path(
        "routing-policies/<int:pk>/delete/",
        views.RoutingPolicyDelete.as_view(),
        name="routingpolicy_delete",
    ),
    path(
        "routing-policies/delete/",
        views.RoutingPolicyBulkDelete.as_view(),
        name="routingpolicy_bulk_delete",
    ),
    path(
        "routing-policies/edit/",
        views.RoutingPolicyBulkEdit.as_view(),
        name="routingpolicy_bulk_edit",
    ),
    # Templates
    path("templates/", views.TemplateList.as_view(), name="template_list"),
    path("templates/add/", views.TemplateAdd.as_view(), name="template_add"),
    path(
        "templates/<int:pk>/", views.TemplateDetails.as_view(), name="template_details"
    ),
    path(
        "templates/<int:pk>/edit/", views.TemplateEdit.as_view(), name="template_edit"
    ),
    path(
        "templates/<int:pk>/delete/",
        views.TemplateDelete.as_view(),
        name="template_delete",
    ),
    path(
        "templates/delete/",
        views.TemplateBulkDelete.as_view(),
        name="template_bulk_delete",
    ),
]<|MERGE_RESOLUTION|>--- conflicted
+++ resolved
@@ -254,6 +254,16 @@
     path("routers/add/", views.RouterAdd.as_view(), name="router_add"),
     path("routers/<int:pk>/", views.RouterDetails.as_view(), name="router_details"),
     path(
+        "routers/<int:pk>/direct-peering-sessions/",
+        views.RouterDirectPeeringSessions.as_view(),
+        name="router_direct_peering_sessions",
+    ),
+    path(
+        "routers/<int:pk>/ix-peering-sessions/",
+        views.RouterInternetExchangesPeeringSessions.as_view(),
+        name="router_internet_exchange_peering_sessions",
+    ),
+    path(
         "routers/<int:pk>/configuration/",
         views.RouterConfiguration.as_view(),
         name="router_configuration",
@@ -265,20 +275,7 @@
     path(
         "routers/delete/", views.RouterBulkDelete.as_view(), name="router_bulk_delete"
     ),
-<<<<<<< HEAD
-    re_path(
-        r"^routers/(?P<pk>[0-9]+)/direct-peering-sessions/$",
-        views.RouterDirectPeeringSessions.as_view(),
-        name="router_direct_peering_sessions",
-    ),
-    re_path(
-        r"^routers/(?P<pk>[0-9]+)/ix-peering-sessions/$",
-        views.RouterInternetExchangesPeeringSessions.as_view(),
-        name="router_internet_exchange_peering_sessions",
-    ),
-=======
     path("routers/edit/", views.RouterBulkEdit.as_view(), name="router_bulk_edit"),
->>>>>>> 2b1ab87e
     # Routing Policies
     path(
         "routing-policies/",
