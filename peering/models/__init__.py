import ipaddress
import logging

from django.conf import settings
from django.contrib.contenttypes.fields import GenericRelation
from django.db import models, transaction
from django.db.models import Q
from django.urls import reverse
from django.utils import timezone
from django.utils.safestring import mark_safe
from netfields import InetAddressField

from net.models import Connection
from peering_manager.models import JournalingMixin, OrganisationalModel, PrimaryModel
from peeringdb.functions import get_shared_facilities, get_shared_internet_exchanges
from peeringdb.models import IXLanPrefix, Network, NetworkContact, NetworkIXLan

from ..enums import BGPState, CommunityType, IPFamily, RoutingPolicyType
from ..fields import ASNField, CommunityField
from ..functions import call_irr_as_set_resolver, get_community_kind, parse_irr_as_set
from .abstracts import *
from .mixins import *

__all__ = (
    "AutonomousSystem",
    "BGPGroup",
    "BGPSession",
    "Community",
    "DirectPeeringSession",
    "InternetExchange",
    "InternetExchangePeeringSession",
    "RoutingPolicy",
)

logger = logging.getLogger("peering.manager.peering")


class AutonomousSystem(PrimaryModel, PolicyMixin, JournalingMixin):
    asn = ASNField(unique=True, verbose_name="ASN")
    name = models.CharField(max_length=200)
    name_peeringdb_sync = models.BooleanField(default=True)
    irr_as_set = models.CharField(
        max_length=255, blank=True, null=True, verbose_name="IRR AS-SET"
    )
    irr_as_set_peeringdb_sync = models.BooleanField(default=True)
    ipv6_max_prefixes = models.PositiveIntegerField(
        blank=True, null=True, default=0, verbose_name="IPv6 max prefix"
    )
    ipv6_max_prefixes_peeringdb_sync = models.BooleanField(default=True)
    ipv4_max_prefixes = models.PositiveIntegerField(
        blank=True, null=True, default=0, verbose_name="IPv4 max prefix"
    )
    ipv4_max_prefixes_peeringdb_sync = models.BooleanField(default=True)
    import_routing_policies = models.ManyToManyField(
        "RoutingPolicy", blank=True, related_name="%(class)s_import_routing_policies"
    )
    export_routing_policies = models.ManyToManyField(
        "RoutingPolicy", blank=True, related_name="%(class)s_export_routing_policies"
    )
    communities = models.ManyToManyField("Community", blank=True)
    prefixes = models.JSONField(blank=True, null=True, editable=False)
    affiliated = models.BooleanField(default=False)
    contacts = GenericRelation(to="messaging.ContactAssignment")

    class Meta:
        ordering = ["asn", "affiliated"]
        permissions = [("send_email", "Can send e-mails to AS contact")]

    @property
    def is_private(self):
        return (
            self.asn
            in (0, 23456, 65535, 4294967295)  # RFC 7607, RFC 4893, RFC 7300, RFC 7300
            or (self.asn >= 64496 and self.asn <= 64511)  # RFC 5398
            or (self.asn >= 64512 and self.asn <= 65534)  # RFC 6996
            or (self.asn >= 65536 and self.asn <= 65551)  # RFC 5398
            or (self.asn >= 65552 and self.asn <= 131071)  # RFC IANA
            or (self.asn >= 4200000000 and self.asn <= 4294967294)  # RFC 6996
        )

    @property
    def peeringdb_network(self):
        if self.is_private:
            return None

        try:
            return Network.objects.get(asn=self.asn)
        except Network.DoesNotExist:
            return None

    @property
    def general_policy(self):
        if self.peeringdb_network:
            return self.peeringdb_network.policy_general
        return None

    @property
    def peeringdb_contacts(self):
        if self.peeringdb_network:
            return NetworkContact.objects.filter(net=self.peeringdb_network)
        return NetworkContact.objects.none()

    @property
    def can_receive_email(self):
        return self.contacts.count() > 0 or self.peeringdb_contacts.count() > 0

    @staticmethod
    def create_from_peeringdb(asn):
        try:
            network = Network.objects.get(asn=asn)
        except Network.DoesNotExist:
            return None

        autonomous_system, _ = AutonomousSystem.objects.get_or_create(
            asn=network.asn,
            defaults={
                "name": network.name,
                "irr_as_set": network.irr_as_set,
                "ipv6_max_prefixes": network.info_prefixes6,
                "ipv4_max_prefixes": network.info_prefixes4,
            },
        )

        return autonomous_system

    def __str__(self) -> str:
        return f"AS{self.asn} - {self.name}"

    def export_policies(self):
        return self.export_routing_policies.all()

    def import_policies(self):
        return self.import_routing_policies.all()

    def get_absolute_url(self) -> str:
        return reverse("peering:autonomoussystem", args=[self.pk])

    def get_internet_exchange_peering_sessions_list_url(self):
        return reverse(
            "peering:autonomoussystem_internet_exchange_peering_sessions",
            args=[self.pk],
        )

    def get_direct_peering_sessions_list_url(self):
        return reverse(
            "peering:autonomoussystem_direct_peering_sessions", args=[self.pk]
        )

    def get_direct_peering_sessions(self, bgp_group=None):
        """
        Returns all direct peering sessions with this AS.
        """
        if bgp_group:
            return DirectPeeringSession.objects.filter(
                autonomous_system=self, bgp_group=bgp_group
            )
        return DirectPeeringSession.objects.filter(autonomous_system=self)

    def get_ixp_peering_sessions(self, internet_exchange_point=None):
        """
        Returns all IXP peering sessions with this AS.
        """
        sessions = InternetExchangePeeringSession.objects.filter(autonomous_system=self)
        if internet_exchange_point:
            return sessions.filter(
                ixp_connection__internet_exchange_point=internet_exchange_point
            )

        return sessions

    def get_internet_exchange_points(self, other):
        """
        Returns all IXPs this AS is peering on (with us).
        """
        return InternetExchange.objects.filter(
            pk__in=Connection.objects.filter(
                pk__in=self.get_ixp_peering_sessions().values_list(
                    "ixp_connection", flat=True
                )
            ).values_list("internet_exchange_point", flat=True),
            local_autonomous_system=other,
        )

    def get_shared_internet_exchange_points(self, other):
        """
        Returns all IXPs this AS has with the other one.
        """
        peeringdb_network_record = other
        local_autonomous_system = self
        if isinstance(other, self.__class__):
            peeringdb_network_record = other.peeringdb_network
            local_autonomous_system = other

        return InternetExchange.objects.filter(
            peeringdb_ixlan__id__in=get_shared_internet_exchanges(
                self.peeringdb_network, peeringdb_network_record
            ).values_list("id", flat=True),
            local_autonomous_system=local_autonomous_system,
        )

    def get_peeringdb_shared_facilities(self, other):
        peeringdb_network_record = other
        if type(other) is type(self):
            peeringdb_network_record = other.peeringdb_network

        return get_shared_facilities(self.peeringdb_network, peeringdb_network_record)

    def get_missing_peering_sessions(self, other, internet_exchange_point=None):
        """
        Returns all missing peering sessions between this AS and the other one on a
        given IXP. As we are relying on PeeringDB to discover sessions there are no
        points in doing so if the IXP is not linked to a PeeringDB record.

        If the IXP is not specified then missing peering sessions will be returned for
        all shared IXPs between this and the other AS.
        """
        if self == other or self.is_private:
            return NetworkIXLan.objects.none()

        filter = {"autonomous_system": self}
        if internet_exchange_point:
            filter["ixp_connection__id__in"] = (
                internet_exchange_point.get_connections().values_list("id", flat=True)
            )
        ip_addresses = InternetExchangePeeringSession.objects.filter(
            **filter
        ).values_list("ip_address", flat=True)

        qs_filter = Q(asn=self.asn) & (
            (Q(ipaddr6__isnull=False) & ~Q(ipaddr6__in=ip_addresses))
            | (Q(ipaddr4__isnull=False) & ~Q(ipaddr4__in=ip_addresses))
        )
        if internet_exchange_point:
            qs_filter &= Q(ixlan=internet_exchange_point.peeringdb_ixlan)
        else:
            qs_filter &= Q(
                ixlan__in=self.get_shared_internet_exchange_points(other).values_list(
                    "peeringdb_ixlan", flat=True
                )
            )
        return NetworkIXLan.objects.filter(qs_filter)

    def get_routers(self):
        """
        Returns all routers that have at least one BGP session with this autonomous
        system (direct or over IXP).
        """
        from devices.models import Router

        connections = Connection.objects.filter(
            pk__in=self.get_ixp_peering_sessions().values_list(
                "ixp_connection", flat=True
            )
        )
        routers = Router.objects.filter(
            pk__in=self.get_direct_peering_sessions().values_list("router", flat=True)
        )

        if connections:
            return routers.union(
                Router.objects.filter(
                    pk__in=connections.values_list("router", flat=True)
                )
            )

        return routers

    def are_bgp_sessions_pollable(self):
        """
        Returns whether or not BGP sessions can be polled for the autonomous system.

        If a router has its `poll_bgp_sessions_state` property set to a boolan true,
        BGP sessions are considered as pollable.
        """
        return any(router.poll_bgp_sessions_state for router in self.get_routers())

    def divergence_from_peeringdb(self):
        """
        Find out fields with values that differ from PeeringDB.
        """
        if self.is_private:
            return []

        network = self.peeringdb_network
        if not network:
            return []

        diff = []
        key_map = {
            "name": "name",
            "irr_as_set": "irr_as_set",
            "ipv6_max_prefixes": "info_prefixes6",
            "ipv4_max_prefixes": "info_prefixes4",
        }
        label_map = {
            "name": "Name",
            "irr_as_set": "IRR AS-SET",
            "ipv6_max_prefixes": "IPv6 Max Prefix",
            "ipv4_max_prefixes": "IPv4 Max Prefix",
        }

        for local_key, peeringdb_key in key_map.items():
            local_value = getattr(self, local_key)
            peeringdb_value = getattr(network, peeringdb_key)

            if local_value != peeringdb_value:
                diff.append(
                    {
                        "label": label_map[local_key],
                        "local_key": local_key,
                        "peeringdb_key": peeringdb_key,
                        "local_value": local_value,
                        "peeringdb_value": peeringdb_value,
                    }
                )

        return diff

    def synchronise_with_peeringdb(self):
        """
        Synchronises AS properties with those found in PeeringDB.
        """
        if self.is_private:
            return True

        network = self.peeringdb_network
        if not network:
            return False

        if self.name_peeringdb_sync:
            self.name = network.name
        if self.irr_as_set_peeringdb_sync:
            self.irr_as_set = network.irr_as_set
        if self.ipv6_max_prefixes_peeringdb_sync:
            self.ipv6_max_prefixes = network.info_prefixes6
        if self.ipv4_max_prefixes_peeringdb_sync:
            self.ipv4_max_prefixes = network.info_prefixes4

        try:
            self.save()
            return True
        except Exception:
            return False

    def retrieve_irr_as_set_prefixes(self):
        """
        Returns a prefix list for this AS' IRR AS-SET. If none is provided the
        function will try to look for a prefix list based on the AS number.

        This function will actually retrieve prefixes from IRR online sources. It is
        expected to be slow due to network operations and depending on the size of the
        data to process.
        """
        fallback = False
        as_sets = parse_irr_as_set(self.asn, self.irr_as_set)
        prefixes = {"ipv6": [], "ipv4": []}

        try:
            # For each AS-SET try getting IPv6 and IPv4 prefixes
            for as_set_source, as_set in as_sets:
                prefixes["ipv6"].extend(
                    call_irr_as_set_resolver(
                        irr_as_set=as_set,
                        irr_as_set_source=as_set_source,
                        address_family=6,
                    )
                )
                prefixes["ipv4"].extend(
                    call_irr_as_set_resolver(
                        irr_as_set=as_set,
                        irr_as_set_source=as_set_source,
                        address_family=4,
                    )
                )
        except ValueError:
            # Error parsing AS-SETs
            fallback = True

        # If fallback is triggered or no prefixes found, try prefix lookup by ASN
        if fallback or (not prefixes["ipv6"] and not prefixes["ipv4"]):
            logger.debug(
                f"falling back to AS number lookup to search for AS{self.asn} prefixes"
            )
            prefixes["ipv6"].extend(
                call_irr_as_set_resolver(f"AS{self.asn}", address_family=6)
            )
            prefixes["ipv4"].extend(
                call_irr_as_set_resolver(f"AS{self.asn}", address_family=4)
            )

        return prefixes

    def get_irr_as_set_prefixes(self, address_family=0):
        """
        Returns a prefix list for this AS' IRR AS-SET. If none is provided the list
        will be empty.

        If specified, only a list of the prefixes for the given address family will be
        returned. 6 for IPv6, 4 for IPv4, both for all other values.

        The stored database value will be used if it exists.
        """
        prefixes = (
            self.prefixes if self.prefixes else self.retrieve_irr_as_set_prefixes()
        )

        if address_family == 6:
            return prefixes["ipv6"]
        if address_family == 4:
            return prefixes["ipv4"]
        return prefixes

    def get_contact_email_addresses(self):
        """
        Returns a list of all contacts with their respective e-mails addresses.
        The returned list can be used in form choice fields.
        """
        addresses = []

        # Append the contact set by the user if one has been set
        for assigned in self.contacts.all():
            contact = assigned.contact
            if assigned.contact.email:
                addresses.append((contact.email, f"{contact.name} - {contact.email}"))

        # Append the contacts found in PeeringDB, avoid re-adding a contact if the
        # email address is the same as the one set by the user manually
        for contact in self.peeringdb_contacts:
            if contact.email and contact.email not in [a[0] for a in addresses]:
                addresses.append(
                    (
                        contact.email,
                        (
                            f"{contact.name} - {contact.email}"
                            if contact.name
                            else contact.email
                        ),
                    )
                )
        return addresses

    def get_cc_email_contacts(self):
        """
        Returns a list of user defined CC contacts from settings
        """
        addresses = []

        # Extract user defined addresses
        for email in settings.EMAIL_CC_CONTACTS:
            if isinstance(email, tuple):
                addresses.append(
                    (
                        email[0],
                        f"{email[1]} - {email[0]}" if len(email) > 1 else email[0],
                    )
                )
            else:
                addresses.append((email, email))
        return addresses

    def get_email_context(self):
        """
        Returns a dict, to be used in a Jinja2 environment, that holds enough data to
        help in creating an e-mail from a template.
        """
        affiliated = AutonomousSystem.objects.filter(affiliated=True)
        return {"affiliated_autonomous_systems": affiliated, "autonomous_system": self}

    def render_email(self, email):
        """
        Renders an e-mail from a template.
        """
        return email.render(self.get_email_context())


class BGPGroup(AbstractGroup):
    class Meta(AbstractGroup.Meta):
        ordering = ["name", "slug"]
        verbose_name = "BGP group"

    def __str__(self) -> str:
        return self.name

    def get_absolute_url(self) -> str:
        return reverse("peering:bgpgroup", args=[self.pk])

    def get_peering_sessions_list_url(self):
        return reverse("peering:bgpgroup_peering_sessions", args=[self.pk])

    def get_peering_sessions(self):
        return DirectPeeringSession.objects.filter(bgp_group=self)

    def get_routers(self):
        from devices.models import Router

        return Router.objects.filter(
            pk__in=self.get_peering_sessions().values_list("router", flat=True)
        )


class Community(OrganisationalModel):
    value = CommunityField(max_length=50)
    type = models.CharField(max_length=50, choices=CommunityType, blank=True, null=True)

    class Meta:
        verbose_name_plural = "communities"
        ordering = ["value", "name"]

    @property
    def kind(self) -> str | None:
        if not settings.VALIDATE_BGP_COMMUNITY_VALUE:
            return None
        try:
            return get_community_kind(self.value)
        except ValueError:
            return None

    def __str__(self) -> str:
        return self.name

    def get_absolute_url(self) -> str:
        return reverse("peering:community", args=[self.pk])

    def get_type_html(self, display_name=False):
        if self.type == CommunityType.EGRESS:
            badge_type = "text-bg-primary"
            text = self.get_type_display()
        elif self.type == CommunityType.INGRESS:
            badge_type = "text-bg-info"
            text = self.get_type_display()
        else:
            badge_type = "text-bg-secondary"
            text = "Not set"

        if display_name:
            text = self.name

        return mark_safe(f'<span class="badge {badge_type}">{text}</span>')


class DirectPeeringSession(BGPSession):
    local_autonomous_system = models.ForeignKey(
        to="peering.AutonomousSystem",
        on_delete=models.CASCADE,
        related_name="%(class)s_local_autonomous_system",
        null=True,
    )
    local_ip_address = InetAddressField(
        store_prefix_length=True,
        blank=True,
        null=True,
        verbose_name="Local IP address",
    )
    ip_address = InetAddressField(store_prefix_length=True, verbose_name="IP address")
    bgp_group = models.ForeignKey(
        to="peering.BGPGroup",
        blank=True,
        null=True,
        on_delete=models.SET_NULL,
        verbose_name="BGP group",
    )
    relationship = models.ForeignKey(to="bgp.Relationship", on_delete=models.PROTECT)
    router = models.ForeignKey(
        to="devices.Router", blank=True, null=True, on_delete=models.SET_NULL
    )
    connection = models.ForeignKey(
        to="net.Connection",
        on_delete=models.SET_NULL,
        blank=True,
        null=True,
        verbose_name="Network connection on which this session lives",
    )

    class Meta(BGPSession.Meta):
        ordering = [
            "service_reference",
            "local_autonomous_system",
            "autonomous_system",
            "ip_address",
        ]

    def __str__(self) -> str:
        return f"{self.relationship} - AS{self.autonomous_system.asn} - IP {self.ip_address}"

    def get_absolute_url(self) -> str:
        return reverse("peering:directpeeringsession", args=[self.pk])

    def poll(self):
        if not self.router:
            logger.debug(
                f"cannot poll bgp session state for {self.ip_address}, no router"
            )
            return False

        state = self.router.poll_bgp_session(self.ip_address)
        if state:
            self.bgp_state = state["bgp_state"]
            self.received_prefix_count = state["received_prefix_count"]
            self.accepted_prefix_count = state["accepted_prefix_count"]
            self.advertised_prefix_count = state["advertised_prefix_count"]
            if self.bgp_state == BGPState.ESTABLISHED:
                self.last_established_state = timezone.now()
            self.save()
            return True

        return False


class InternetExchange(AbstractGroup):
    peeringdb_ixlan = models.ForeignKey(
        to="peeringdb.IXLan", on_delete=models.SET_NULL, blank=True, null=True
    )
    ixapi_endpoint = models.ForeignKey(
        to="extras.IXAPI",
        on_delete=models.SET_NULL,
        blank=True,
        null=True,
        verbose_name="IX-API",
        help_text="URL and authentication details to interact with IX-API",
    )
    local_autonomous_system = models.ForeignKey(
        to="peering.AutonomousSystem", on_delete=models.CASCADE, null=True
    )
    contacts = GenericRelation(to="messaging.ContactAssignment")

    class Meta(AbstractGroup.Meta):
        ordering = ["local_autonomous_system", "name", "slug"]
        permissions = [
            (
                "view_internet_exchange_point_ixapi",
                "Can view IX-API related info (read-only)",
            ),
            (
                "change_internet_exchange_point_ixapi",
                "Can use IX-API to change info (read-write)",
            ),
        ]

    @property
    def linked_to_peeringdb(self):
        """
        Tells if the PeeringDB object for this IX still exists.
        """
        return self.peeringdb_ixlan is not None

    @property
    def has_connected_routers(self):
        return (
            Connection.objects.filter(
                internet_exchange_point=self, router__isnull=False
            ).count()
            > 0
        )

    @property
    def peeringdb_prefixes(self):
        prefixes = {}

        for p in self.get_prefixes():
            prefixes.setdefault(f"ipv{p.prefix.version}", []).append(str(p.prefix))

        return prefixes

    def __str__(self) -> str:
        return self.name

    def get_absolute_url(self) -> str:
        return reverse("peering:internetexchange", args=[self.pk])

    def get_peering_sessions_list_url(self):
        return reverse("peering:internetexchange_peering_sessions", args=[self.pk])

    def get_peer_list_url(self):
        return reverse("peering:internet_exchange_peers", args=[self.pk])

    def merged_export_policies(self, reverse=False):
        # Get own policies
        policies = list(self.export_policies())
        return list(reversed(policies)) if reverse else policies

    def merged_import_policies(self, reverse=False):
        # Get own policies
        policies = list(self.import_policies())
        return list(reversed(policies)) if reverse else policies

    def link_to_peeringdb(self):
        """
        Retrieves the PeeringDB IDs for this IX based on connections.

        The PeeringDB records will be returned on success. In any other cases `None`
        will be returned. The value will also be saved in model's field.
        """
        peeringdb_ixlan = None
        for connection in Connection.objects.filter(internet_exchange_point=self):
            # For each connection, try to see if a valid PeeringDB record exists and
            # make sure that they all point towards the same IX
            if connection.linked_to_peeringdb:
                if peeringdb_ixlan is None:
                    peeringdb_ixlan = connection.peeringdb_netixlan.ixlan
                elif peeringdb_ixlan != connection.peeringdb_netixlan.ixlan:
                    # Connections not belonging to the same IX
                    return None

        if peeringdb_ixlan is not None:
            self.peeringdb_ixlan = peeringdb_ixlan
            self.save()
            logger.debug(f"linked ixp {self} (pk: {self.pk}) to peeringdb")

        return peeringdb_ixlan

    def get_prefixes(self, family=0):
        """
        Returns all prefixes found (in PeeringDB) for this IXP.
        """
        if not self.linked_to_peeringdb:
            return IXLanPrefix.objects.none()

        prefixes = IXLanPrefix.objects.filter(ixlan=self.peeringdb_ixlan)
        if family in (4, 6):
            return prefixes.filter(prefix__family=family)
        return prefixes

    def get_connections(self):
        """
        Returns all connections to this IXP.
        """
        return Connection.objects.filter(internet_exchange_point=self)

    def get_routers(self):
        from devices.models import Router

        return Router.objects.filter(
            pk__in=self.get_connections().values_list("router", flat=True)
        )

    def get_peering_sessions(self):
        """
        Returns all peering sessions setup over this IXP.
        """
        return InternetExchangePeeringSession.objects.filter(
            ixp_connection__in=self.get_connections()
        )

    def get_autonomous_systems(self):
        """
        Returns all autonomous systems with setup peering sessions over this IXP.
        """
        return AutonomousSystem.objects.filter(
            pk__in=self.get_peering_sessions().values_list(
                "autonomous_system", flat=True
            )
        )

    def get_available_peers(self):
        """
        Finds available peers for the AS connected to this IX.
        """
        # Not linked to PeeringDB, cannot determine peers
        if not self.linked_to_peeringdb:
            return NetworkIXLan.objects.none()

        # To rule out an IP from the list it *must* appear one time per connection
        # Maybe the following code block can be optimised for better performances
        # First, fetch all sessions for each connection
        ip_addresses_per_connection = []
        for connection in self.get_connections():
            ip_addresses_per_connection.append(
                InternetExchangePeeringSession.objects.filter(
                    ixp_connection=connection
                ).values_list("ip_address", flat=True)
            )
        # Intersect all lists to find common sessions, these sessions can be excluded
        # from the lookup performed after this
<<<<<<< HEAD
        if ip_addresses_per_connection:
            ip_addresses = list(set.intersection(*map(set, ip_addresses_per_connection)))
        else:
            ip_addresses = []
=======
        ip_addresses = (
            list(set.intersection(*map(set, ip_addresses_per_connection)))
            if ip_addresses_per_connection
            else []
        )
>>>>>>> 21681566

        return NetworkIXLan.objects.filter(
            ~Q(asn=self.local_autonomous_system.asn)
            & Q(ixlan=self.peeringdb_ixlan)
            & (
                (Q(ipaddr6__isnull=False) & ~Q(ipaddr6__in=ip_addresses))
                | (Q(ipaddr4__isnull=False) & ~Q(ipaddr4__in=ip_addresses))
            )
        ).order_by("asn")

    def get_ixapi_network_service(self):
        """
        Returns data from IX-API's network service corresponding to this IXP.
        """
        if not self.ixapi_endpoint:
            return None

        candidates = self.ixapi_endpoint.get_network_services()

        # First we try to get a match using known connections if any
        networks = []
        for ipv4, ipv6 in self.get_connections().values_list(
            "ipv4_address", "ipv6_address"
        ):
            if ipv4.network not in networks:
                networks.append(ipv4.network)
            if ipv6.network not in networks:
                networks.append(ipv6.network)

        for candidate in candidates:
            # Check if prefixes between IX-API and known connections match
            if candidate.subnet_v4 in networks or candidate.subnet_v6 in networks:
                return candidate

        # Then we fall back to make a match using PeeringDB data
        network_service = None
        for candidate in candidates:
            # If PeeringDB's IX IDs match, we are on the right track
            if (
                self.peeringdb_ixlan
                and self.peeringdb_ixlan.ix.id == candidate.peeringdb_ixid
            ):
                # Check if prefixes between IX-API and PeeringDB match
                found_v4 = False
                found_v6 = False
                for i in self.get_prefixes():
                    if i.prefix == candidate.subnet_v4:
                        found_v4 = True
                    if i.prefix == candidate.subnet_v6:
                        found_v6 = True

                if found_v4 and found_v6:
                    network_service = candidate
                    break

        return network_service

    @transaction.atomic
    def import_sessions(self, connection):
        """
        Imports sessions setup on a connected router.
        """
        session_number, asn_number = 0, 0
        ignored_autonomous_systems = []

        allowed_prefixes = self.get_prefixes()
        sessions = connection.router.get_bgp_neighbors()

        def is_valid(ip_address):
            for p in allowed_prefixes:
                if p.prefix.version == ip_address.version and ip_address in p.prefix:
                    return True
            return False

        for session in sessions:
            ip = ipaddress.ip_address(session["ip_address"])
            if not is_valid(ip):
                logger.debug(
                    f"ignoring ixp session, {ip!s} does not fit in any prefixes"
                )
                continue

            logger.debug(f"processing ixp session {ip!s}")
            remote_asn = session["remote_asn"]

            try:
                InternetExchangePeeringSession.objects.get(
                    ixp_connection=connection, ip_address=ip
                )
                logger.debug(f"ixp session {ip!s} with as{remote_asn} already exists")
                continue
            except InternetExchangePeeringSession.DoesNotExist:
                logger.debug(f"ixp session {ip!s} with as{remote_asn} does not exist")

            # Get the AS, create it if needed
            autonomous_system = AutonomousSystem.create_from_peeringdb(remote_asn)

            # Do not count the AS if it does not have a PeeringDB record
            if autonomous_system:
                logger.debug(f"as{remote_asn} created")
                asn_number += 1
            elif remote_asn not in ignored_autonomous_systems:
                ignored_autonomous_systems.append(remote_asn)
                logger.debug(f"could not create as{remote_asn}, session {ip!s} ignored")

            # Only add a session if we can use the AS it is linked to
            if autonomous_system:
                logger.debug(f"creating session {ip!s}")
                InternetExchangePeeringSession.objects.create(
                    autonomous_system=autonomous_system,
                    ixp_connection=connection,
                    ip_address=ip,
                )
                session_number += 1
                logger.debug(f"session {ip!s} created")

        return session_number, asn_number


class InternetExchangePeeringSession(BGPSession):
    ixp_connection = models.ForeignKey(
        to="net.Connection",
        on_delete=models.CASCADE,
        null=True,
        verbose_name="IXP connection",
    )
    is_route_server = models.BooleanField(
        blank=True, default=False, verbose_name="Route server"
    )

    class Meta(BGPSession.Meta):
        ordering = [
            "service_reference",
            "autonomous_system",
            "ixp_connection",
            "ip_address",
        ]
        constraints = [
            models.UniqueConstraint(
                fields=["ixp_connection", "ip_address"],
                name="unique_internetexchangepeeringsession_connection_ip",
            )
        ]

    @property
    def exists_in_peeringdb(self):
        """
        Returns `True` if a `NetworkIXLan` exists for this session's IP and if
        the `NetworkIXLan` ASN matches the autonomous system's.
        """
        if isinstance(self.ip_address, str):
            ip_version = ipaddress.ip_address(self.ip_address).version
        else:
            ip_version = self.ip_address.version
        try:
            NetworkIXLan.objects.get(
                **{
                    f"ipaddr{ip_version}": str(self.ip_address),
                    "net__asn": self.autonomous_system.asn,
                }
            )
        except NetworkIXLan.DoesNotExist:
            return False
        return True

    @property
    def is_abandoned(self):
        """
        Returns `True` if a session is considered as abandoned. Returns
        `False` otherwise.

        A session is *not* considered as abandoned if it matches one of the following
        criteria:
          * The `InternetExchange` is not linked to a PeeringDB record
          * User does not poll peering session states
          * The peer AS has no cached PeeringDB record
          * The peer AS has a cached PeeringDB record with the session IP address
          * The BGP state for the session is not idle or active
        """
        return not (
            not self.ixp_connection.linked_to_peeringdb
            or (
                self.ixp_connection.router
                and not self.ixp_connection.router.poll_bgp_sessions_state
            )
            or not self.autonomous_system.peeringdb_network
            or self.exists_in_peeringdb
            or self.bgp_state not in [BGPState.IDLE, BGPState.ACTIVE]
        )

    @staticmethod
    def create_from_peeringdb(affiliated, internet_exchange, netixlan):
        results = []

        if not netixlan:
            return results

        # If the IXP is not given, e.g. we are in the provisionning section, try to
        # guess the IXP from the PeeringDB record
        if not internet_exchange:
            internet_exchange = InternetExchange.objects.filter(
                local_autonomous_system=affiliated, peeringdb_ixlan=netixlan.ixlan
            ).first()
        available_connections = Connection.objects.filter(
            internet_exchange_point=internet_exchange
        )

        for connection in available_connections:
            for version in (6, 4):
                ip_address = getattr(netixlan, f"ipaddr{version}", None)
                if not ip_address:
                    continue

                params = {
                    "autonomous_system": AutonomousSystem.create_from_peeringdb(
                        netixlan.asn
                    ),
                    "ixp_connection": connection,
                    "ip_address": ip_address.ip,
                }

                try:
                    # Try to get the session, in case it already exists
                    InternetExchangePeeringSession.objects.get(**params)
                except InternetExchangePeeringSession.DoesNotExist:
                    results.append(InternetExchangePeeringSession(**params))

        return results

    def __str__(self) -> str:
        if not self.ixp_connection:
            return f"AS{self.autonomous_system.asn} - IP {self.ip_address}"
        return f"{self.ixp_connection.internet_exchange_point.name} - AS{self.autonomous_system.asn} - IP {self.ip_address}"

    def get_absolute_url(self) -> str:
        return reverse("peering:internetexchangepeeringsession", args=[self.pk])

    def poll(self):
        if not self.ixp_connection.router:
            logger.debug(
                f"cannot poll bgp session state for {self.ip_address}, no router"
            )
            return False

        state = self.ixp_connection.router.poll_bgp_session(self.ip_address)
        if state:
            self.bgp_state = state["bgp_state"]
            self.received_prefix_count = state["received_prefix_count"]
            self.accepted_prefix_count = state["accepted_prefix_count"]
            self.advertised_prefix_count = state["advertised_prefix_count"]
            if self.bgp_state == BGPState.ESTABLISHED:
                self.last_established_state = timezone.now()
            self.save()
            return True

        return False


class RoutingPolicy(OrganisationalModel):
    type = models.CharField(
        max_length=50,
        choices=RoutingPolicyType,
        default=RoutingPolicyType.IMPORT,
    )
    weight = models.PositiveSmallIntegerField(
        default=0, help_text="The higher the number, the higher the priority"
    )
    address_family = models.PositiveSmallIntegerField(
        default=IPFamily.ALL, choices=IPFamily
    )
    communities = models.ManyToManyField("Community", blank=True)

    class Meta:
        verbose_name_plural = "routing policies"
        ordering = ["-weight", "name"]

    def __str__(self) -> str:
        return self.name

    def get_absolute_url(self) -> str:
        return reverse("peering:routingpolicy", args=[self.pk])

    def get_type_html(self, display_name=False):
        if self.type == RoutingPolicyType.EXPORT:
            badge_type = "text-bg-primary"
            text = self.get_type_display()
        elif self.type == RoutingPolicyType.IMPORT:
            badge_type = "text-bg-info"
            text = self.get_type_display()
        elif self.type == RoutingPolicyType.IMPORT_EXPORT:
            badge_type = "text-bg-dark"
            text = self.get_type_display()
        else:
            badge_type = "text-bg-secondary"
            text = "Unknown"

        if display_name:
            text = self.name

        return mark_safe(f'<span class="badge {badge_type}">{text}</span>')<|MERGE_RESOLUTION|>--- conflicted
+++ resolved
@@ -771,18 +771,10 @@
             )
         # Intersect all lists to find common sessions, these sessions can be excluded
         # from the lookup performed after this
-<<<<<<< HEAD
         if ip_addresses_per_connection:
             ip_addresses = list(set.intersection(*map(set, ip_addresses_per_connection)))
         else:
             ip_addresses = []
-=======
-        ip_addresses = (
-            list(set.intersection(*map(set, ip_addresses_per_connection)))
-            if ip_addresses_per_connection
-            else []
-        )
->>>>>>> 21681566
 
         return NetworkIXLan.objects.filter(
             ~Q(asn=self.local_autonomous_system.asn)
