import ipaddress
import logging

from django.conf import settings
from django.contrib.contenttypes.fields import GenericRelation
from django.db import models, transaction
from django.db.models import Q
from django.urls import reverse
from django.utils import timezone
from django.utils.safestring import mark_safe
from netfields import InetAddressField

from net.models import Connection
from peering_manager.models import JournalingMixin, OrganisationalModel, PrimaryModel
from peeringdb.functions import get_shared_facilities, get_shared_internet_exchanges
from peeringdb.models import IXLanPrefix, Network, NetworkContact, NetworkIXLan

from ..enums import BGPState, CommunityType, IPFamily, RoutingPolicyType
from ..fields import ASNField, CommunityField
from ..functions import call_irr_as_set_resolver, get_community_kind, parse_irr_as_set
from .abstracts import *
from .mixins import *

__all__ = (
    "AutonomousSystem",
    "BGPGroup",
    "BGPSession",
    "Community",
    "DirectPeeringSession",
    "InternetExchange",
    "InternetExchangePeeringSession",
    "RoutingPolicy",
)

logger = logging.getLogger("peering.manager.peering")


<<<<<<< HEAD
class AutonomousSystem(PrimaryModel, PolicyMixin, JournalingMixin):
=======
class AutonomousSystemManager(models.Manager):
    def get_queryset(self):
        return super().get_queryset().defer("prefixes")


class AutonomousSystem(PrimaryModel, PolicyMixin):
>>>>>>> 4208149a
    asn = ASNField(unique=True, verbose_name="ASN")
    name = models.CharField(max_length=200)
    name_peeringdb_sync = models.BooleanField(default=True)
    irr_as_set = models.CharField(
        max_length=255, blank=True, null=True, verbose_name="IRR AS-SET"
    )
    irr_as_set_peeringdb_sync = models.BooleanField(default=True)
    ipv6_max_prefixes = models.PositiveIntegerField(
        blank=True, null=True, default=0, verbose_name="IPv6 max prefix"
    )
    ipv6_max_prefixes_peeringdb_sync = models.BooleanField(default=True)
    ipv4_max_prefixes = models.PositiveIntegerField(
        blank=True, null=True, default=0, verbose_name="IPv4 max prefix"
    )
    ipv4_max_prefixes_peeringdb_sync = models.BooleanField(default=True)
    import_routing_policies = models.ManyToManyField(
        "RoutingPolicy", blank=True, related_name="%(class)s_import_routing_policies"
    )
    export_routing_policies = models.ManyToManyField(
        "RoutingPolicy", blank=True, related_name="%(class)s_export_routing_policies"
    )
    communities = models.ManyToManyField("Community", blank=True)
    prefixes = models.JSONField(blank=True, null=True, editable=False)
    affiliated = models.BooleanField(default=False)
    contacts = GenericRelation(to="messaging.ContactAssignment")

    objects = AutonomousSystemManager()

    class Meta:
        ordering = ["asn", "affiliated"]
        permissions = [("send_email", "Can send e-mails to AS contact")]

    @property
    def is_private(self):
        return (
            self.asn
            in (0, 23456, 65535, 4294967295)  # RFC 7607, RFC 4893, RFC 7300, RFC 7300
            or (self.asn >= 64496 and self.asn <= 64511)  # RFC 5398
            or (self.asn >= 64512 and self.asn <= 65534)  # RFC 6996
            or (self.asn >= 65536 and self.asn <= 65551)  # RFC 5398
            or (self.asn >= 65552 and self.asn <= 131071)  # RFC IANA
            or (self.asn >= 4200000000 and self.asn <= 4294967294)  # RFC 6996
        )

    @property
    def peeringdb_network(self):
        if self.is_private:
            return None

        try:
            return Network.objects.get(asn=self.asn)
        except Network.DoesNotExist:
            return None

    @property
    def general_policy(self):
        if self.peeringdb_network:
            return self.peeringdb_network.policy_general
        return None

    @property
    def peeringdb_contacts(self):
        if self.peeringdb_network:
            return NetworkContact.objects.filter(net=self.peeringdb_network)
        return NetworkContact.objects.none()

    @property
    def can_receive_email(self):
        return self.contacts.count() > 0 or self.peeringdb_contacts.count() > 0

    @staticmethod
    def create_from_peeringdb(asn):
        try:
            network = Network.objects.get(asn=asn)
        except Network.DoesNotExist:
            return None

        autonomous_system, _ = AutonomousSystem.objects.get_or_create(
            asn=network.asn,
            defaults={
                "name": network.name,
                "irr_as_set": network.irr_as_set,
                "ipv6_max_prefixes": network.info_prefixes6,
                "ipv4_max_prefixes": network.info_prefixes4,
            },
        )

        return autonomous_system

    def __str__(self) -> str:
        return f"AS{self.asn} - {self.name}"

    def export_policies(self):
        return self.export_routing_policies.all()

    def import_policies(self):
        return self.import_routing_policies.all()

    def get_internet_exchange_peering_sessions_list_url(self):
        return reverse(
            "peering:autonomoussystem_internet_exchange_peering_sessions",
            args=[self.pk],
        )

    def get_direct_peering_sessions_list_url(self):
        return reverse(
            "peering:autonomoussystem_direct_peering_sessions", args=[self.pk]
        )

    def get_direct_peering_sessions(self, bgp_group=None):
        """
        Returns all direct peering sessions with this AS.
        """
        if bgp_group:
            return DirectPeeringSession.objects.filter(
                autonomous_system=self, bgp_group=bgp_group
            )
        return DirectPeeringSession.objects.filter(autonomous_system=self)

    def get_ixp_peering_sessions(self, internet_exchange_point=None):
        """
        Returns all IXP peering sessions with this AS.
        """
        sessions = InternetExchangePeeringSession.objects.filter(autonomous_system=self)
        if internet_exchange_point:
            return sessions.filter(
                ixp_connection__internet_exchange_point=internet_exchange_point
            )

        return sessions

    def get_internet_exchange_points(self, other):
        """
        Returns all IXPs this AS is peering on (with us).
        """
        return InternetExchange.objects.filter(
            pk__in=Connection.objects.filter(
                pk__in=self.get_ixp_peering_sessions().values_list(
                    "ixp_connection", flat=True
                )
            ).values_list("internet_exchange_point", flat=True),
            local_autonomous_system=other,
        )

    def get_shared_internet_exchange_points(self, other):
        """
        Returns all IXPs this AS has with the other one.
        """
        peeringdb_network_record = other
        local_autonomous_system = self
        if isinstance(other, self.__class__):
            peeringdb_network_record = other.peeringdb_network
            local_autonomous_system = other

        return InternetExchange.objects.filter(
            peeringdb_ixlan__id__in=get_shared_internet_exchanges(
                self.peeringdb_network, peeringdb_network_record
            ).values_list("id", flat=True),
            local_autonomous_system=local_autonomous_system,
        )

    def get_peeringdb_shared_facilities(self, other):
        peeringdb_network_record = other
        if type(other) is type(self):
            peeringdb_network_record = other.peeringdb_network

        return get_shared_facilities(self.peeringdb_network, peeringdb_network_record)

    def get_missing_peering_sessions(self, other, internet_exchange_point=None):
        """
        Returns all missing peering sessions between this AS and the other one on a
        given IXP. As we are relying on PeeringDB to discover sessions there are no
        points in doing so if the IXP is not linked to a PeeringDB record.

        If the IXP is not specified then missing peering sessions will be returned for
        all shared IXPs between this and the other AS.
        """
        if self == other or self.is_private:
            return NetworkIXLan.objects.none()

        filter = {"autonomous_system": self}
        if internet_exchange_point:
            filter["ixp_connection__id__in"] = (
                internet_exchange_point.get_connections().values_list("id", flat=True)
            )
        ip_addresses = InternetExchangePeeringSession.objects.filter(
            **filter
        ).values_list("ip_address", flat=True)

        qs_filter = Q(asn=self.asn) & (
            (Q(ipaddr6__isnull=False) & ~Q(ipaddr6__in=ip_addresses))
            | (Q(ipaddr4__isnull=False) & ~Q(ipaddr4__in=ip_addresses))
        )
        if internet_exchange_point:
            qs_filter &= Q(ixlan=internet_exchange_point.peeringdb_ixlan)
        else:
            qs_filter &= Q(
                ixlan__in=self.get_shared_internet_exchange_points(other).values_list(
                    "peeringdb_ixlan", flat=True
                )
            )
        return NetworkIXLan.objects.filter(qs_filter)

    def get_routers(self):
        """
        Returns all routers that have at least one BGP session with this autonomous
        system (direct or over IXP).
        """
        from devices.models import Router

        connections = Connection.objects.filter(
            pk__in=self.get_ixp_peering_sessions().values_list(
                "ixp_connection", flat=True
            )
        )
        routers = Router.objects.filter(
            pk__in=self.get_direct_peering_sessions().values_list("router", flat=True)
        )

        if connections:
            return routers.union(
                Router.objects.filter(
                    pk__in=connections.values_list("router", flat=True)
                )
            )

        return routers

    def are_bgp_sessions_pollable(self):
        """
        Returns whether or not BGP sessions can be polled for the autonomous system.

        If a router has its `poll_bgp_sessions_state` property set to a boolan true,
        BGP sessions are considered as pollable.
        """
        return any(router.poll_bgp_sessions_state for router in self.get_routers())

    def divergence_from_peeringdb(self):
        """
        Find out fields with values that differ from PeeringDB.
        """
        if self.is_private:
            return []

        network = self.peeringdb_network
        if not network:
            return []

        diff = []
        key_map = {
            "name": "name",
            "irr_as_set": "irr_as_set",
            "ipv6_max_prefixes": "info_prefixes6",
            "ipv4_max_prefixes": "info_prefixes4",
        }
        label_map = {
            "name": "Name",
            "irr_as_set": "IRR AS-SET",
            "ipv6_max_prefixes": "IPv6 Max Prefix",
            "ipv4_max_prefixes": "IPv4 Max Prefix",
        }

        for local_key, peeringdb_key in key_map.items():
            local_value = getattr(self, local_key)
            peeringdb_value = getattr(network, peeringdb_key)

            if local_value != peeringdb_value:
                diff.append(
                    {
                        "label": label_map[local_key],
                        "local_key": local_key,
                        "peeringdb_key": peeringdb_key,
                        "local_value": local_value,
                        "peeringdb_value": peeringdb_value,
                    }
                )

        return diff

    def synchronise_with_peeringdb(self):
        """
        Synchronises AS properties with those found in PeeringDB.
        """
        if self.is_private:
            return True

        network = self.peeringdb_network
        if not network:
            return False

        if self.name_peeringdb_sync:
            self.name = network.name
        if self.irr_as_set_peeringdb_sync:
            self.irr_as_set = network.irr_as_set
        if self.ipv6_max_prefixes_peeringdb_sync:
            self.ipv6_max_prefixes = network.info_prefixes6
        if self.ipv4_max_prefixes_peeringdb_sync:
            self.ipv4_max_prefixes = network.info_prefixes4

        try:
            self.save()
            return True
        except Exception:
            return False

    def retrieve_irr_as_set_prefixes(self):
        """
        Returns a prefix list for this AS' IRR AS-SET. If none is provided the
        function will try to look for a prefix list based on the AS number.

        This function will actually retrieve prefixes from IRR online sources. It is
        expected to be slow due to network operations and depending on the size of the
        data to process.
        """
        fallback = False
        as_sets = parse_irr_as_set(self.asn, self.irr_as_set)
        prefixes = {"ipv6": [], "ipv4": []}

        try:
            # For each AS-SET try getting IPv6 and IPv4 prefixes
            for as_set_source, as_set in as_sets:
                prefixes["ipv6"].extend(
                    call_irr_as_set_resolver(
                        irr_as_set=as_set,
                        irr_as_set_source=as_set_source,
                        address_family=6,
                    )
                )
                prefixes["ipv4"].extend(
                    call_irr_as_set_resolver(
                        irr_as_set=as_set,
                        irr_as_set_source=as_set_source,
                        address_family=4,
                    )
                )
        except ValueError:
            # Error parsing AS-SETs
            fallback = True

        # If fallback is triggered or no prefixes found, try prefix lookup by ASN
        if fallback or (not prefixes["ipv6"] and not prefixes["ipv4"]):
            logger.debug(
                f"falling back to AS number lookup to search for AS{self.asn} prefixes"
            )
            prefixes["ipv6"].extend(
                call_irr_as_set_resolver(f"AS{self.asn}", address_family=6)
            )
            prefixes["ipv4"].extend(
                call_irr_as_set_resolver(f"AS{self.asn}", address_family=4)
            )

        return prefixes

    def get_irr_as_set_prefixes(self, address_family=0):
        """
        Returns a prefix list for this AS' IRR AS-SET. If none is provided the list
        will be empty.

        If specified, only a list of the prefixes for the given address family will be
        returned. 6 for IPv6, 4 for IPv4, both for all other values.

        The stored database value will be used if it exists.
        """
        prefixes = (
            self.prefixes if self.prefixes else self.retrieve_irr_as_set_prefixes()
        )

        if address_family == 6:
            return prefixes["ipv6"]
        if address_family == 4:
            return prefixes["ipv4"]
        return prefixes

    def get_contact_email_addresses(self):
        """
        Returns a list of all contacts with their respective e-mails addresses.
        The returned list can be used in form choice fields.
        """
        addresses = []

        # Append the contact set by the user if one has been set
        for assigned in self.contacts.all():
            contact = assigned.contact
            if assigned.contact.email:
                addresses.append((contact.email, f"{contact.name} - {contact.email}"))

        # Append the contacts found in PeeringDB, avoid re-adding a contact if the
        # email address is the same as the one set by the user manually
        for contact in self.peeringdb_contacts:
            if contact.email and contact.email not in [a[0] for a in addresses]:
                addresses.append(
                    (
                        contact.email,
                        (
                            f"{contact.name} - {contact.email}"
                            if contact.name
                            else contact.email
                        ),
                    )
                )
        return addresses

    def get_cc_email_contacts(self):
        """
        Returns a list of user defined CC contacts from settings
        """
        addresses = []

        # Extract user defined addresses
        for email in settings.EMAIL_CC_CONTACTS:
            if isinstance(email, tuple):
                addresses.append(
                    (
                        email[0],
                        f"{email[1]} - {email[0]}" if len(email) > 1 else email[0],
                    )
                )
            else:
                addresses.append((email, email))
        return addresses

    def get_email_context(self):
        """
        Returns a dict, to be used in a Jinja2 environment, that holds enough data to
        help in creating an e-mail from a template.
        """
        affiliated = AutonomousSystem.objects.filter(affiliated=True)
        return {"affiliated_autonomous_systems": affiliated, "autonomous_system": self}

    def render_email(self, email):
        """
        Renders an e-mail from a template.
        """
        return email.render(self.get_email_context())


class BGPGroup(AbstractGroup):
    class Meta(AbstractGroup.Meta):
        ordering = ["name", "slug"]
        verbose_name = "BGP group"

    def __str__(self) -> str:
        return self.name

    def get_peering_sessions_list_url(self):
        return reverse("peering:bgpgroup_peering_sessions", args=[self.pk])

    def get_peering_sessions(self):
        return DirectPeeringSession.objects.filter(bgp_group=self)

    def get_routers(self):
        from devices.models import Router

        return Router.objects.filter(
            pk__in=self.get_peering_sessions().values_list("router", flat=True)
        )


class Community(OrganisationalModel):
    value = CommunityField(max_length=50)
    type = models.CharField(max_length=50, choices=CommunityType, blank=True, null=True)

    class Meta:
        verbose_name_plural = "communities"
        ordering = ["value", "name"]

    @property
    def kind(self) -> str | None:
        if not settings.VALIDATE_BGP_COMMUNITY_VALUE:
            return None
        try:
            return get_community_kind(self.value)
        except ValueError:
            return None

    def __str__(self) -> str:
        return self.name

    def get_type_html(self, display_name=False):
        if self.type == CommunityType.EGRESS:
            badge_type = "text-bg-primary"
            text = self.get_type_display()
        elif self.type == CommunityType.INGRESS:
            badge_type = "text-bg-info"
            text = self.get_type_display()
        else:
            badge_type = "text-bg-secondary"
            text = "Not set"

        if display_name:
            text = self.name

        return mark_safe(f'<span class="badge {badge_type}">{text}</span>')


class DirectPeeringSession(BGPSession):
    local_autonomous_system = models.ForeignKey(
        to="peering.AutonomousSystem",
        on_delete=models.CASCADE,
        related_name="%(class)s_local_autonomous_system",
        null=True,
    )
    local_ip_address = InetAddressField(
        store_prefix_length=True,
        blank=True,
        null=True,
        verbose_name="Local IP address",
    )
    ip_address = InetAddressField(store_prefix_length=True, verbose_name="IP address")
    bgp_group = models.ForeignKey(
        to="peering.BGPGroup",
        blank=True,
        null=True,
        on_delete=models.SET_NULL,
        verbose_name="BGP group",
    )
    relationship = models.ForeignKey(to="bgp.Relationship", on_delete=models.PROTECT)
    router = models.ForeignKey(
        to="devices.Router", blank=True, null=True, on_delete=models.SET_NULL
    )
    connection = models.ForeignKey(
        to="net.Connection",
        on_delete=models.SET_NULL,
        blank=True,
        null=True,
        verbose_name="Network connection on which this session lives",
    )

    class Meta(BGPSession.Meta):
        ordering = [
            "service_reference",
            "local_autonomous_system",
            "autonomous_system",
            "ip_address",
        ]

    def __str__(self) -> str:
        return f"{self.relationship} - AS{self.autonomous_system.asn} - IP {self.ip_address}"

    def poll(self):
        if not self.router:
            logger.debug(
                f"cannot poll bgp session state for {self.ip_address}, no router"
            )
            return False

        state = self.router.poll_bgp_session(self.ip_address)
        if state:
            self.bgp_state = state["bgp_state"]
            self.received_prefix_count = state["received_prefix_count"]
            self.accepted_prefix_count = state["accepted_prefix_count"]
            self.advertised_prefix_count = state["advertised_prefix_count"]
            if self.bgp_state == BGPState.ESTABLISHED:
                self.last_established_state = timezone.now()
            self.save()
            return True

        return False


class InternetExchange(AbstractGroup):
    peeringdb_ixlan = models.ForeignKey(
        to="peeringdb.IXLan", on_delete=models.SET_NULL, blank=True, null=True
    )
    ixapi_endpoint = models.ForeignKey(
        to="extras.IXAPI",
        on_delete=models.SET_NULL,
        blank=True,
        null=True,
        verbose_name="IX-API",
        help_text="URL and authentication details to interact with IX-API",
    )
    local_autonomous_system = models.ForeignKey(
        to="peering.AutonomousSystem", on_delete=models.CASCADE, null=True
    )
    contacts = GenericRelation(to="messaging.ContactAssignment")

    class Meta(AbstractGroup.Meta):
        ordering = ["local_autonomous_system", "name", "slug"]
        permissions = [
            (
                "view_internet_exchange_point_ixapi",
                "Can view IX-API related info (read-only)",
            ),
            (
                "change_internet_exchange_point_ixapi",
                "Can use IX-API to change info (read-write)",
            ),
        ]

    @property
    def linked_to_peeringdb(self):
        """
        Tells if the PeeringDB object for this IX still exists.
        """
        return self.peeringdb_ixlan is not None

    @property
    def has_connected_routers(self):
        return (
            Connection.objects.filter(
                internet_exchange_point=self, router__isnull=False
            ).count()
            > 0
        )

    @property
    def peeringdb_prefixes(self):
        prefixes = {}

        for p in self.get_prefixes():
            prefixes.setdefault(f"ipv{p.prefix.version}", []).append(str(p.prefix))

        return prefixes

    def __str__(self) -> str:
        return self.name

    def get_peering_sessions_list_url(self):
        return reverse("peering:internetexchange_peering_sessions", args=[self.pk])

    def get_peer_list_url(self):
        return reverse("peering:internet_exchange_peers", args=[self.pk])

    def merged_export_policies(self, reverse=False):
        # Get own policies
        policies = list(self.export_policies())
        return list(reversed(policies)) if reverse else policies

    def merged_import_policies(self, reverse=False):
        # Get own policies
        policies = list(self.import_policies())
        return list(reversed(policies)) if reverse else policies

    def link_to_peeringdb(self):
        """
        Retrieves the PeeringDB IDs for this IX based on connections.

        The PeeringDB records will be returned on success. In any other cases `None`
        will be returned. The value will also be saved in model's field.
        """
        peeringdb_ixlan = None
        for connection in Connection.objects.filter(internet_exchange_point=self):
            # For each connection, try to see if a valid PeeringDB record exists and
            # make sure that they all point towards the same IX
            if connection.linked_to_peeringdb:
                if peeringdb_ixlan is None:
                    peeringdb_ixlan = connection.peeringdb_netixlan.ixlan
                elif peeringdb_ixlan != connection.peeringdb_netixlan.ixlan:
                    # Connections not belonging to the same IX
                    return None

        if peeringdb_ixlan is not None:
            self.peeringdb_ixlan = peeringdb_ixlan
            self.save()
            logger.debug(f"linked ixp {self} (pk: {self.pk}) to peeringdb")

        return peeringdb_ixlan

    def get_prefixes(self, family=0):
        """
        Returns all prefixes found (in PeeringDB) for this IXP.
        """
        if not self.linked_to_peeringdb:
            return IXLanPrefix.objects.none()

        prefixes = IXLanPrefix.objects.filter(ixlan=self.peeringdb_ixlan)
        if family in (4, 6):
            return prefixes.filter(prefix__family=family)
        return prefixes

    def get_connections(self):
        """
        Returns all connections to this IXP.
        """
        return Connection.objects.filter(internet_exchange_point=self)

    def get_routers(self):
        from devices.models import Router

        return Router.objects.filter(
            pk__in=self.get_connections().values_list("router", flat=True)
        )

    def get_peering_sessions(self):
        """
        Returns all peering sessions setup over this IXP.
        """
        return InternetExchangePeeringSession.objects.filter(
            ixp_connection__in=self.get_connections()
        )

    def get_autonomous_systems(self):
        """
        Returns all autonomous systems with setup peering sessions over this IXP.
        """
        return AutonomousSystem.objects.filter(
            pk__in=self.get_peering_sessions().values_list(
                "autonomous_system", flat=True
            )
        )

    def get_available_peers(self):
        """
        Finds available peers for the AS connected to this IX.
        """
        # Not linked to PeeringDB, cannot determine peers
        if not self.linked_to_peeringdb:
            return NetworkIXLan.objects.none()

        # To rule out an IP from the list it *must* appear one time per connection
        # Maybe the following code block can be optimised for better performances
        # First, fetch all sessions for each connection
        ip_addresses_per_connection = []
        for connection in self.get_connections():
            ip_addresses_per_connection.append(
                InternetExchangePeeringSession.objects.filter(
                    ixp_connection=connection
                ).values_list("ip_address", flat=True)
            )
        # Intersect all lists to find common sessions, these sessions can be excluded
        # from the lookup performed after this
        ip_addresses = (
            list(set.intersection(*map(set, ip_addresses_per_connection)))
            if ip_addresses_per_connection
            else []
        )

        return NetworkIXLan.objects.filter(
            ~Q(asn=self.local_autonomous_system.asn)
            & Q(ixlan=self.peeringdb_ixlan)
            & (
                (Q(ipaddr6__isnull=False) & ~Q(ipaddr6__in=ip_addresses))
                | (Q(ipaddr4__isnull=False) & ~Q(ipaddr4__in=ip_addresses))
            )
        ).order_by("asn")

    def get_ixapi_network_service(self):
        """
        Returns data from IX-API's network service corresponding to this IXP.
        """
        if not self.ixapi_endpoint:
            return None

        candidates = self.ixapi_endpoint.get_network_services()

        # First we try to get a match using known connections if any
        networks = []
        for ipv4, ipv6 in self.get_connections().values_list(
            "ipv4_address", "ipv6_address"
        ):
            if ipv4.network not in networks:
                networks.append(ipv4.network)
            if ipv6.network not in networks:
                networks.append(ipv6.network)

        for candidate in candidates:
            # Check if prefixes between IX-API and known connections match
            if candidate.subnet_v4 in networks or candidate.subnet_v6 in networks:
                return candidate

        # Then we fall back to make a match using PeeringDB data
        network_service = None
        for candidate in candidates:
            # If PeeringDB's IX IDs match, we are on the right track
            if (
                self.peeringdb_ixlan
                and self.peeringdb_ixlan.ix.id == candidate.peeringdb_ixid
            ):
                # Check if prefixes between IX-API and PeeringDB match
                found_v4 = False
                found_v6 = False
                for i in self.get_prefixes():
                    if i.prefix == candidate.subnet_v4:
                        found_v4 = True
                    if i.prefix == candidate.subnet_v6:
                        found_v6 = True

                if found_v4 and found_v6:
                    network_service = candidate
                    break

        return network_service

    @transaction.atomic
    def import_sessions(self, connection):
        """
        Imports sessions setup on a connected router.
        """
        session_number, asn_number = 0, 0
        ignored_autonomous_systems = []

        allowed_prefixes = self.get_prefixes()
        sessions = connection.router.get_bgp_neighbors()

        def is_valid(ip_address):
            for p in allowed_prefixes:
                if p.prefix.version == ip_address.version and ip_address in p.prefix:
                    return True
            return False

        for session in sessions:
            ip = ipaddress.ip_address(session["ip_address"])
            if not is_valid(ip):
                logger.debug(
                    f"ignoring ixp session, {ip!s} does not fit in any prefixes"
                )
                continue

            logger.debug(f"processing ixp session {ip!s}")
            remote_asn = session["remote_asn"]

            try:
                InternetExchangePeeringSession.objects.get(
                    ixp_connection=connection, ip_address=ip
                )
                logger.debug(f"ixp session {ip!s} with as{remote_asn} already exists")
                continue
            except InternetExchangePeeringSession.DoesNotExist:
                logger.debug(f"ixp session {ip!s} with as{remote_asn} does not exist")

            # Get the AS, create it if needed
            autonomous_system = AutonomousSystem.create_from_peeringdb(remote_asn)

            # Do not count the AS if it does not have a PeeringDB record
            if autonomous_system:
                logger.debug(f"as{remote_asn} created")
                asn_number += 1
            elif remote_asn not in ignored_autonomous_systems:
                ignored_autonomous_systems.append(remote_asn)
                logger.debug(f"could not create as{remote_asn}, session {ip!s} ignored")

            # Only add a session if we can use the AS it is linked to
            if autonomous_system:
                logger.debug(f"creating session {ip!s}")
                InternetExchangePeeringSession.objects.create(
                    autonomous_system=autonomous_system,
                    ixp_connection=connection,
                    ip_address=ip,
                )
                session_number += 1
                logger.debug(f"session {ip!s} created")

        return session_number, asn_number


class InternetExchangePeeringSession(BGPSession):
    ixp_connection = models.ForeignKey(
        to="net.Connection",
        on_delete=models.CASCADE,
        null=True,
        verbose_name="IXP connection",
    )
    is_route_server = models.BooleanField(
        blank=True, default=False, verbose_name="Route server"
    )

    class Meta(BGPSession.Meta):
        ordering = [
            "service_reference",
            "autonomous_system",
            "ixp_connection",
            "ip_address",
        ]
        constraints = [
            models.UniqueConstraint(
                fields=["ixp_connection", "ip_address"],
                name="unique_internetexchangepeeringsession_connection_ip",
            )
        ]

    @property
    def exists_in_peeringdb(self):
        """
        Returns `True` if a `NetworkIXLan` exists for this session's IP and if
        the `NetworkIXLan` ASN matches the autonomous system's.
        """
        if isinstance(self.ip_address, str):
            ip_version = ipaddress.ip_address(self.ip_address).version
        else:
            ip_version = self.ip_address.version
        try:
            NetworkIXLan.objects.get(
                **{
                    f"ipaddr{ip_version}": str(self.ip_address),
                    "net__asn": self.autonomous_system.asn,
                }
            )
        except NetworkIXLan.DoesNotExist:
            return False
        return True

    @property
    def is_abandoned(self):
        """
        Returns `True` if a session is considered as abandoned. Returns
        `False` otherwise.

        A session is *not* considered as abandoned if it matches one of the following
        criteria:
          * The `InternetExchange` is not linked to a PeeringDB record
          * User does not poll peering session states
          * The peer AS has no cached PeeringDB record
          * The peer AS has a cached PeeringDB record with the session IP address
          * The BGP state for the session is not idle or active
        """
        return not (
            not self.ixp_connection.linked_to_peeringdb
            or (
                self.ixp_connection.router
                and not self.ixp_connection.router.poll_bgp_sessions_state
            )
            or not self.autonomous_system.peeringdb_network
            or self.exists_in_peeringdb
            or self.bgp_state not in [BGPState.IDLE, BGPState.ACTIVE]
        )

    @staticmethod
    def create_from_peeringdb(affiliated, internet_exchange, netixlan):
        results = []

        if not netixlan:
            return results

        # If the IXP is not given, e.g. we are in the provisionning section, try to
        # guess the IXP from the PeeringDB record
        if not internet_exchange:
            internet_exchange = InternetExchange.objects.filter(
                local_autonomous_system=affiliated, peeringdb_ixlan=netixlan.ixlan
            ).first()
        available_connections = Connection.objects.filter(
            internet_exchange_point=internet_exchange
        )

        for connection in available_connections:
            for version in (6, 4):
                ip_address = getattr(netixlan, f"ipaddr{version}", None)
                if not ip_address:
                    continue

                params = {
                    "autonomous_system": AutonomousSystem.create_from_peeringdb(
                        netixlan.asn
                    ),
                    "ixp_connection": connection,
                    "ip_address": ip_address.ip,
                }

                try:
                    # Try to get the session, in case it already exists
                    InternetExchangePeeringSession.objects.get(**params)
                except InternetExchangePeeringSession.DoesNotExist:
                    results.append(InternetExchangePeeringSession(**params))

        return results

    def __str__(self) -> str:
        if not self.ixp_connection:
            return f"AS{self.autonomous_system.asn} - IP {self.ip_address}"
        return f"{self.ixp_connection.internet_exchange_point.name} - AS{self.autonomous_system.asn} - IP {self.ip_address}"

    def poll(self):
        if not self.ixp_connection.router:
            logger.debug(
                f"cannot poll bgp session state for {self.ip_address}, no router"
            )
            return False

        state = self.ixp_connection.router.poll_bgp_session(self.ip_address)
        if state:
            self.bgp_state = state["bgp_state"]
            self.received_prefix_count = state["received_prefix_count"]
            self.accepted_prefix_count = state["accepted_prefix_count"]
            self.advertised_prefix_count = state["advertised_prefix_count"]
            if self.bgp_state == BGPState.ESTABLISHED:
                self.last_established_state = timezone.now()
            self.save()
            return True

        return False


class RoutingPolicy(OrganisationalModel):
    type = models.CharField(
        max_length=50,
        choices=RoutingPolicyType,
        default=RoutingPolicyType.IMPORT,
    )
    weight = models.PositiveSmallIntegerField(
        default=0, help_text="The higher the number, the higher the priority"
    )
    address_family = models.PositiveSmallIntegerField(
        default=IPFamily.ALL, choices=IPFamily
    )
    communities = models.ManyToManyField("Community", blank=True)

    class Meta:
        verbose_name_plural = "routing policies"
        ordering = ["-weight", "name"]

    def __str__(self) -> str:
        return self.name

    def get_type_html(self, display_name=False):
        if self.type == RoutingPolicyType.EXPORT:
            badge_type = "text-bg-primary"
            text = self.get_type_display()
        elif self.type == RoutingPolicyType.IMPORT:
            badge_type = "text-bg-info"
            text = self.get_type_display()
        elif self.type == RoutingPolicyType.IMPORT_EXPORT:
            badge_type = "text-bg-dark"
            text = self.get_type_display()
        else:
            badge_type = "text-bg-secondary"
            text = "Unknown"

        if display_name:
            text = self.name

        return mark_safe(f'<span class="badge {badge_type}">{text}</span>')<|MERGE_RESOLUTION|>--- conflicted
+++ resolved
@@ -35,16 +35,12 @@
 logger = logging.getLogger("peering.manager.peering")
 
 
-<<<<<<< HEAD
-class AutonomousSystem(PrimaryModel, PolicyMixin, JournalingMixin):
-=======
 class AutonomousSystemManager(models.Manager):
     def get_queryset(self):
         return super().get_queryset().defer("prefixes")
 
 
-class AutonomousSystem(PrimaryModel, PolicyMixin):
->>>>>>> 4208149a
+class AutonomousSystem(PrimaryModel, PolicyMixin, JournalingMixin):
     asn = ASNField(unique=True, verbose_name="ASN")
     name = models.CharField(max_length=200)
     name_peeringdb_sync = models.BooleanField(default=True)
