--- conflicted
+++ resolved
@@ -809,8 +809,7 @@
     return r
 
 
-<<<<<<< HEAD
-=======
+
 def routing_policies(value, detailed=False):
     """
     Returns all the routing policies that are applied to the router.
@@ -820,7 +819,6 @@
     return value.get_routing_policies(detailed)
 
 
->>>>>>> 2f9c3f57
 def bfds(value):
     """
     Returns all the BFDs that have at least one session configured on the router.
@@ -874,10 +872,7 @@
     # Routers
     "direct_peers": direct_peers,
     "ixp_peers": ixp_peers,
-<<<<<<< HEAD
-=======
     "routing_policies": routing_policies,
->>>>>>> 2f9c3f57
     "bfds": bfds,
     # Communities
     "communities": communities,
