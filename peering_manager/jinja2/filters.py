import contextlib
import ipaddress
import json
import unicodedata

import netaddr
import yaml
from django.db import models
from django.db.models import Q
from django.db.models.query import QuerySet

from devices.crypto.cisco import MAGIC as CISCO_MAGIC
from devices.enums import DeviceStatus
from devices.models import Router
from net.enums import ConnectionStatus
from net.models import Connection
from peering.enums import BGPGroupStatus, BGPSessionStatus, IPFamily
from peering.models import (
    AutonomousSystem,
    BGPGroup,
    BGPSession,
    DirectPeeringSession,
    InternetExchange,
    InternetExchangePeeringSession,
)
from peering_manager.models.features import ConfigContextMixin, TagsMixin
from peeringdb.functions import get_possible_peering_sessions, get_shared_facilities
from peeringdb.models import Network
from utils.functions import get_key_in_hash, serialize_object

__all__ = ("FILTER_DICT",)


def ipv4(value):
    """
    Parses the value as an IPv4 address and returns it.
    """
    try:
        return ipaddress.IPv4Address(value)
    except ValueError:
        pass

    try:
        return ipaddress.IPv4Interface(value)
    except ValueError:
        pass

    return None


def ipv6(value):
    """
    Parses the value as an IPv6 address and returns it.
    """
    try:
        return ipaddress.IPv6Address(value)
    except ValueError:
        pass

    try:
        return ipaddress.IPv6Interface(value)
    except ValueError:
        pass

    return None


def ip(value):
    """
    Returns the IP address without prefix length.
    """
    if isinstance(value, BGPSession):
        address = value.ip_address
    elif type(value) in (
        ipaddress.IPv4Interface,
        ipaddress.IPv6Interface,
        ipaddress.IPv4Address,
        ipaddress.IPv6Address,
    ):
        address = value
    elif isinstance(value, list):
        return [ip(i) for i in value]
    else:
        try:
            address = ipaddress.ip_interface(value)
        except ValueError:
            address = ipaddress.ip_address(value)

    if type(address) in (ipaddress.IPv4Interface, ipaddress.IPv6Interface):
        return str(address.ip)
    if type(address) in (ipaddress.IPv4Address, ipaddress.IPv6Address):
        return str(address)
    return address


def ip_version(value):
    """
    Returns the IP version of a BGP session.
    """
    if not isinstance(value, BGPSession):
        raise ValueError("value is not a bgp session")

    if ipv6(value.ip_address):
        return 6
    if ipv4(value.ip_address):
        return 4

    raise ValueError("ip address for session is invalid")


def mac(value, format=""):
    """
    Returns the MAC address as a lowercased string given a format.

    Accepted formats are:
      - cisco: 001b.7749.54fd
      - bare: 001b774954fd

    If not format is given, it'll default to the UNIX one: 00:1b:77:49:54:fd.
    """
    # Handle connection objects
    if hasattr(value, "mac_address"):
        return mac(value.mac_address, format=format)

    if isinstance(value, str):
        try:
            v = netaddr.EUI(value)
        except netaddr.core.AddrFormatError as e:
            raise ValueError("value is not a valid mac address") from e
    else:
        v = value

    if format == "cisco":
        v.dialect = netaddr.mac_cisco
    elif format == "bare":
        v.dialect = netaddr.mac_bare
    else:
        v.dialect = netaddr.mac_unix_expanded

    return str(v).lower()


def inherited_status(value):
    """
    Returns the status of an object taking into account the status of its parent.

    If the status of the object is equivalent to a disabled one, the status of the
    parent will not be resolved as this kind of status is considered more specific.

    In case of connections, both IXP's and router's statuses will be checked (IXP's
    first).

    In case of direct peering sessions, both group's and router's statuses will be
    checked (group's first).

    In case of IXP peering sessions, connection's status will be checked but that will
    trigger a recursive check for it which means it'll take into account the IXP or
    router status.
    """
    if not hasattr(value, "status"):
        raise ValueError("value has no status property")

    if type(value) is Connection and value.status != ConnectionStatus.DISABLED:
        if value.internet_exchange_point:
            # Disabled on IXP probably means the same for connections
            if value.internet_exchange_point.status == BGPGroupStatus.DISABLED:
                return ConnectionStatus.DISABLED
            # Maintenance on IXP probably means the same for connections
            if value.internet_exchange_point.status == BGPGroupStatus.PRE_MAINTENANCE:
                return ConnectionStatus.PRE_MAINTENANCE
            if value.internet_exchange_point.status == BGPGroupStatus.MAINTENANCE:
                return ConnectionStatus.MAINTENANCE
            if value.internet_exchange_point.status == BGPGroupStatus.POST_MAINTENANCE:
                return ConnectionStatus.POST_MAINTENANCE
        if value.router:
            # Maintenance on a router probably means the same for connections
            if value.router.status == DeviceStatus.PRE_MAINTENANCE:
                return ConnectionStatus.PRE_MAINTENANCE
            if value.router.status == DeviceStatus.MAINTENANCE:
                return ConnectionStatus.MAINTENANCE
            if value.router.status == DeviceStatus.POST_MAINTENANCE:
                return ConnectionStatus.POST_MAINTENANCE

    if (
        type(value) is DirectPeeringSession
        and value.status != BGPSessionStatus.DISABLED
    ):
        if value.bgp_group:
            # Disabled group probably means sessions should be teared down
            if value.bgp_group.status == BGPGroupStatus.DISABLED:
                return BGPSessionStatus.DISABLED
            # Maintenance group probably means sessions should be less preferred
            if value.bgp_group.status == BGPGroupStatus.MAINTENANCE:
                return BGPSessionStatus.MAINTENANCE
        if value.router:
            # Maintenance on a router probably means sessions should be less preferred
            if value.router.status == DeviceStatus.PRE_MAINTENANCE:
                return BGPSessionStatus.PRE_MAINTENANCE
            if value.router.status == DeviceStatus.MAINTENANCE:
                return BGPSessionStatus.MAINTENANCE
            if value.router.status == DeviceStatus.POST_MAINTENANCE:
                return BGPSessionStatus.POST_MAINTENANCE

    if (
        type(value) is InternetExchangePeeringSession
        and value.status != BGPSessionStatus.DISABLED
    ):
        # Disabled connection probably means sessions should be teared down
        if inherited_status(value.ixp_connection) == ConnectionStatus.DISABLED:
            return BGPSessionStatus.DISABLED
        # Maintenance connection probably means sessions should be less preferred
        if inherited_status(value.ixp_connection) == ConnectionStatus.PRE_MAINTENANCE:
            return BGPSessionStatus.PRE_MAINTENANCE
        if inherited_status(value.ixp_connection) == ConnectionStatus.MAINTENANCE:
            return BGPSessionStatus.MAINTENANCE
        if inherited_status(value.ixp_connection) == ConnectionStatus.POST_MAINTENANCE:
            return BGPSessionStatus.POST_MAINTENANCE

    return value.status


def max_prefix(value):
    """
    Returns the max prefix value for a BGP session.
    """
    if not isinstance(value, BGPSession):
        raise ValueError("value is not a bgp session")

    if ipv6(value.ip_address):
        return value.autonomous_system.ipv6_max_prefixes
    return value.autonomous_system.ipv4_max_prefixes


def cisco_password(password):
    """
    Returns a Cisco type 7 password without the magic word.
    """
    if password.startswith(CISCO_MAGIC):
        return password[2:]
    return password


def filter(value, **kwargs):
    """
    Returns a filtered queryset or iterable based on provided criteria.
    """
    if type(value) is QuerySet:
        return value.filter(**kwargs)

    try:
        iter(value)
    except TypeError as e:
        raise ValueError("value cannot be filtered (not iterable)") from e

    # Build a list with items matching all provided criteria
    # Fail validation of an item if it does not have one of the attributes
    filtered = []
    for i in value:
        valid = True
        for k, v in kwargs.items():
            try:
                valid = getattr(i, k) == v
            except AttributeError:
                valid = False

            if not valid:
                break

        if valid:
            filtered.append(i)

    return filtered


def get(queryset, **kwargs):
    """
    Returns a single object from a queryset and a filter. If more than one object
    matches the filterm a queryset will be return.
    """
    q = filter(queryset, **kwargs)

    if q.count() == 1:
        return q.get()
    return q


def unique_items(value, field):
    """
    Returns an iterable containing unique items based on a field (and its value).
    """
    if type(value) is QuerySet:
        return value.order_by().distinct(field)

    try:
        iter(value)
    except TypeError as e:
        raise ValueError("value cannot be filtered (not iterable)") from e

    unique_items = []
    seen_values = []

    # Build a list with unique items matching one field value
    # Fail validation of an item if it does not have the attribute
    for i in value:
        try:
            value = getattr(i, field)
            if value not in seen_values:
                seen_values.append(value)
                unique_items.append(i)
        except AttributeError:
            continue

    return unique_items


def iterate(value, field):
    """
    Yields the value of a given field of an item in an iteratable.

    If the item does not have the field, it will simply yield a null value.
    """
    for item in value:
        yield getattr(item, field, None)


def iter_export_policies(value, field="", family=-1):
    """
    Returns a list of policies to apply on export.

    An optional field can be passed as parameter to return only this field's value.
    An optional family can be passed to return only policies matching the address
    family.
    """
    if not hasattr(value, "export_policies"):
        raise AttributeError(f"{value} has no export policies")

    if not isinstance(field, str):
        raise AttributeError("field must be a string'")

    policies = value.export_policies()
    if family in IPFamily.values():
        policies = filter(policies, address_family__in=[0, family])

    if field:
        return [getattr(p, field) for p in policies]

    return list(policies)


def iter_import_policies(value, field="", family=-1):
    """
    Returns a list of policies to apply on import.

    An optional field can be passed as parameter to return only this field's value.
    An optional family can be passed to return only policies matching the address
    family.
    """
    if not hasattr(value, "import_policies"):
        raise AttributeError(f"{value} has no import policies")

    if not isinstance(field, str):
        raise AttributeError("field must be a string'")

    policies = value.import_policies()
    if family in IPFamily.values():
        policies = filter(policies, address_family__in=[0, family])

    if field:
        return [getattr(p, field) for p in policies]

    return list(policies)


def communities(value, field=""):
    """
    Returns a list of communities applied to an AS, a group, an IXP or a session.
    """
    c = None

    if type(value) is InternetExchangePeeringSession:
        c = value.ixp_connection.internet_exchange_point.communities
    if type(value) is DirectPeeringSession:
        c = value.bgp_group.communities
    if hasattr(value, "communities"):
        c = value.communities

    if c:
        if field:
            return [getattr(i, field) for i in c]
        return c.all()

    return []


def merge_communities(value):
    """
    Merges and returns communities.
    """
    if not hasattr(value, "merged_communities"):
        # If value has not `merged_communities`, default to `communities` filter
        return communities(value)

    return value.merged_communities()


def contact(value, role, field=""):
    """
    Returns the first matching contact given a role, optionaly only returns a field.
    """
    if type(value) in (AutonomousSystem, InternetExchange):
        contacts = value.contacts
    elif type(value) in (DirectPeeringSession, InternetExchangePeeringSession):
        contacts = value.autonomous_system.contacts
    else:
        raise AttributeError(f"{value} has no contacts")

    if contacts:
        assignement = contacts.filter(role__name__iexact=role).first()
        if assignement:
            if not field:
                return assignement.contact
            return getattr(assignement.contact, field)

    return None


def length(value):
    """
    Returns the number of items in a queryset or an iterable.
    """
    if type(value) is QuerySet:
        return value.count()

    # Fallback to python's len()
    return len(value)


def merge_export_policies(value, order=""):
    """
    Merges and returns policy list for export.

    If duplicates are found, only the most specific one will be kept.
    """
    if not hasattr(value, "merged_export_policies"):
        raise AttributeError(f"{value} has no merged export policies")

    return value.merged_export_policies(order == "reverse")


def merge_import_policies(value, order=""):
    """
    Merges and returns policy list for import.

    If duplicates are found, only the most specific one will be kept.
    """
    if not hasattr(value, "merged_import_policies"):
        raise AttributeError(f"{value} has no merged import policies")

    return value.merged_import_policies(order == "reverse")


def connections(value):
    """
    Returns connections attached to an object.
    """
    if not hasattr(value, "get_connections"):
        raise AttributeError(f"{value} has no connections")

    return value.get_connections()


def local_ips(value, family=0):
    """
    Returns local IP addresses for a BGP session or an IXP.
    """
    if isinstance(value, DirectPeeringSession):
        return value.local_ip_address

    if isinstance(value, InternetExchangePeeringSession):
        if value.ip_address.version == 6:
            return value.ixp_connection.ipv6_address
        return value.ixp_connection.ipv4_address

    if isinstance(value, InternetExchange):
        ips = []
        for c in Connection.objects.filter(internet_exchange_point=value):
            if c.ipv4_address and family != 6:
                ips.append(c.ipv4_address)
            if c.ipv6_address and family != 4:
                ips.append(c.ipv6_address)
        return ips

    return None


def direct_sessions(value, family=0, group=None):
    """
    Returns a queryset of direct peering sessions.

    If family is set to 4 or 6, only the sessions matching the IP address
    family will be returned. If family is not set all sessions matching all address
    families will be returned.
    """
    if not hasattr(value, "get_direct_peering_sessions"):
        raise AttributeError(f"{value} has no direct peering sessions, try `sessions`")

    s = value.get_direct_peering_sessions(bgp_group=group)

    if family not in (4, 6):
        return s
    return s.filter(ip_address__family=family)


def ixp_sessions(value, family=0, ixp=None):
    """
    Returns a queryset of IXP peering sessions.

    If family is set to 4 or 6, only the sessions matching the IP address
    family will be returned. If family is not set all sessions matching all address
    families will be returned.

    If ixp is set, only sessions for the given IXP will be returned. If ixp is not set
    all IXP sessions will be returned.
    """
    if not hasattr(value, "get_ixp_peering_sessions"):
        raise AttributeError(f"{value} has no ixp peering sessions, try `sessions`")

    s = value.get_ixp_peering_sessions(internet_exchange_point=ixp)

    if family not in (4, 6):
        return s
    return s.filter(ip_address__family=family)


def sessions(value, family=0):
    """
    Returns a queryset of peering sessions, they can be direct or IXP but not both.

    If family is set to 4 or 6, only the sessions matching the IP address family will
    be returned. If family is not set all sessions matching all address families will
    be returned.
    """
    if not hasattr(value, "get_peering_sessions"):
        raise AttributeError(
            f"{value} has no generic peering sessions, try `direct_sessions` or `ixp_sessions`"
        )

    if family not in (4, 6):
        return value.get_peering_sessions()
    return value.get_peering_sessions().filter(ip_address__family=family)


def route_server(value, family=0):
    """
    Returns a queryset listing all route server sessions for an IXP.
    """
    if type(value) is not InternetExchange:
        raise ValueError("value is not an internet exchange")

    return sessions(value, family=family).filter(is_route_server=True)


def direct_peers(value, group=""):
    """
    Returns a queryset of all autonomous systems peering directly with a router.

    An optional group can be used for filtering, always as a slug.
    """
    if type(value) is not Router:
        raise ValueError("value is not a router")

    g = None
    if group:
        with contextlib.suppress(BGPGroup.DoesNotExist):
            g = BGPGroup.objects.get(slug=group)

    return value.get_direct_autonomous_systems(bgp_group=g)


def ixp_peers(value, ixp=""):
    """
    Returns a queryset of all autonomous systems peering over IXPs with a router.
    """
    if type(value) is not Router:
        raise ValueError("value is not a router")

    i = None
    if ixp:
        with contextlib.suppress(InternetExchange.DoesNotExist):
            i = InternetExchange.objects.get(slug=ixp)

    return value.get_ixp_autonomous_systems(internet_exchange_point=i)


def ixps(value, other):
    """
    Returns all IXPs on which both autonomous systems are peering together.
    """
    return value.get_internet_exchange_points(other)


def shared_ixps(value, other):
    """
    Returns shared IXPs where both autonomous systems are present.
    """
    if isinstance(value, AutonomousSystem):
        return value.get_shared_internet_exchange_points(other)
    if isinstance(other, AutonomousSystem):
        return other.get_shared_internet_exchange_points(value)

    raise ValueError("one of the values must be an autonomous system")


def shared_facilities(value, other):
    """
    Returns shared facilities (according to PeeringDB) between two autonomous systems.
    """
    if isinstance(value, AutonomousSystem):
        network_a = value.peeringdb_network
    elif isinstance(value, Network):
        network_a = value
    else:
        raise ValueError(f"{value} is not an autonomous system or a peeringdb network")

    if isinstance(other, AutonomousSystem):
        network_b = other.peeringdb_network
    elif isinstance(other, Network):
        network_b = other
    else:
        raise ValueError(f"{other} is not an autonomous system or a peeringdb network")

    return get_shared_facilities(network_a, network_b)


def missing_sessions(value, other, ixp=None):
    """
    Returns all missing sessions between two ASNs, optionally on an IXP.

    When used with a PeeringDB network record, this will return possible
    sessions between the two networks without excluding already existing
    sessions (known limitation).
    """
    # Comparing two autonomous systems
    if isinstance(value, AutonomousSystem) and isinstance(other, AutonomousSystem):
        return value.get_missing_peering_sessions(other, internet_exchange_point=ixp)

    ixlan = ixp.peeringdb_ixlan if ixp is not None else None

    if isinstance(value, AutonomousSystem):
        network_a = value.peeringdb_network
    elif isinstance(value, Network):
        network_a = value
    else:
        raise ValueError(f"{value} is not an autonomous system or a peeringdb network")

    if isinstance(other, AutonomousSystem):
        network_b = other.peeringdb_network
    elif isinstance(other, Network):
        network_b = other
    else:
        raise ValueError(f"{other} is not an autonomous system or a peeringdb network")

    return get_possible_peering_sessions(network_a, network_b, ixlan=ixlan)


def prefix_list(value, family=0):
    """
    Returns the prefixes for the given AS or IXP.
    """
    if type(value) is AutonomousSystem:
        return value.get_irr_as_set_prefixes(address_family=family)

    if type(value) is InternetExchange:
        if family in (4, 6):
            return value.peeringdb_prefixes.get(f"ipv{family}", [])
        return value.peeringdb_prefixes

    raise ValueError("value has no prefixes")


def safe_string(value):
    """
    Returns a safe string (retaining only ASCII characters).
    """
    return unicodedata.normalize("NFKD", value).encode("ASCII", "ignore").decode()


def quote(value, char='"'):
    """
    Returns the value as a string between "quotes". Actually quotes can be any other
    string.
    """
    if not value:
        return ""
    if not isinstance(value, str):
        value = str(value)
    return f"{char}{value}{char}"


def tags(value):
    """
    Returns an iterable containing tags associated with an object."
    """
    if not isinstance(value, TagsMixin):
        raise AttributeError("object has no tags")
    return value.tags.all()


def has_tag(value, tag):
    """
    Returns a boolean indicating if an objects has the given tag.
    """
    if not isinstance(value, TagsMixin):
        raise AttributeError("object has no tags")

    return value.tags.filter(Q(name=tag) | Q(slug=tag)).count() > 0


def has_not_tag(value, tag):
    """
    Returns a boolean indicating if an objects has the given tag.
    """
    if not isinstance(value, TagsMixin):
        raise AttributeError("object has no tags")

    return value.tags.filter(Q(name=tag) | Q(slug=tag)).count() == 0


def context_has_key(value, key, recursive=True):
    """
    Returns whether or not a config context has a key.

    The `recursive` parameter can be set to `False` to avoid looking in nested hashes.
    """
    if not isinstance(value, ConfigContextMixin):
        raise AttributeError("object has no config context")

    _, found = get_key_in_hash(value.get_config_context(), key, recursive=recursive)
    return found


def context_has_not_key(value, key, recursive=True):
    """
    Returns whether or not a config context has **not** a key.

    The `recursive` parameter can be set to `False` to avoid looking in nested hashes.
    """
    return not context_has_key(value, key, recursive=recursive)


def context_get_key(value, key, default=None, recursive=True):
    """
    Returns the value of a key in a config context.

    The `default` parameter can be set to any value if the key is not to be found.

    The `recursive` parameter can be set to `False` to avoid looking in nested hashes.
    """
    if not isinstance(value, ConfigContextMixin):
        raise AttributeError("object has no config context")

    value, _ = get_key_in_hash(
        value.get_config_context(), key, default=default, recursive=recursive
    )
    return value


def _serialize(value):
    """
    Serializes a queryset, an object or a basic value as something usable by a JSON or
    YAML dumper.
    """
    if type(value) is QuerySet:
        data = [serialize_object(i) for i in value]
    elif isinstance(value, models.Model):
        data = serialize_object(value)
    else:
        data = value
    return data


def as_json(value, indent=4, sort_keys=True):
    """
    Render something as JSON.
    """
    return json.dumps(_serialize(value), indent=indent, sort_keys=sort_keys)


def as_yaml(value, indent=2, sort_keys=True):
    """
    Render something as YAML.
    """
    return yaml.dump(
        _serialize(value), indent=indent, sort_keys=sort_keys, default_flow_style=False
    )


def indent(value, n, chars=" ", reset=False):
    """
    Appends `n` chars to the beginning of each line of a value which is parsed as a
    string. Remove the chars before applying the indentation if `reset` is set to
    `True`.
    """
    r = ""

    for line in str(value).splitlines(True):
        r += f"{chars * n}{line if not reset else line.lstrip(chars)}"

    return r


<<<<<<< HEAD
def routing_policies(value, detailed=False):
    """
    Returns all the routing policies that are applied to the router.
    """
    if not isinstance(value, Router):
        raise ValueError("value is not a router")
    return value.get_routing_policies(detailed)
=======
def bfds(value):
    """
    Returns all the BFDs that have at least one session configured on the router.
    """
    if not isinstance(value, Router):
        raise ValueError("value is not a router")
    return value.get_bfd_configs()
>>>>>>> 5e161189


FILTER_DICT = {
    # Generics
    "safe_string": safe_string,
    "quote": quote,
    "tags": tags,
    "has_tag": has_tag,
    "has_not_tag": has_not_tag,
    "inherited_status": inherited_status,
    # IP address utilities
    "ipv4": ipv4,
    "ipv6": ipv6,
    # MAC utility
    "mac": mac,
    # Length filter and synonyms
    "length": length,
    "len": length,
    "count": length,
    # Filtering
    "filter": filter,
    "get": get,
    "unique_items": unique_items,
    "iterate": iterate,
    # Autonomous system
    "ixps": ixps,
    "shared_ixps": shared_ixps,
    "shared_facilities": shared_facilities,
    "missing_sessions": missing_sessions,
    "prefix_list": prefix_list,
    # BGP groups
    "local_ips": local_ips,
    # BGP sessions
    "direct_sessions": direct_sessions,
    "ixp_sessions": ixp_sessions,
    "sessions": sessions,
    "route_server": route_server,
    "ip": ip,
    "ip_version": ip_version,
    "max_prefix": max_prefix,
    "cisco_password": cisco_password,
    # Connections
    "connections": connections,
    # Routers
    "direct_peers": direct_peers,
    "ixp_peers": ixp_peers,
<<<<<<< HEAD
    "routing_policies": routing_policies,
=======
    "bfds": bfds,
>>>>>>> 5e161189
    # Communities
    "communities": communities,
    "merge_communities": merge_communities,
    # Contacts
    "contact": contact,
    # Routing policies
    "iter_export_policies": iter_export_policies,
    "iter_import_policies": iter_import_policies,
    "merge_export_policies": merge_export_policies,
    "merge_import_policies": merge_import_policies,
    # Config contexts
    "context_has_key": context_has_key,
    "context_has_not_key": context_has_not_key,
    "context_get_key": context_get_key,
    # Formatting
    "as_json": as_json,
    "as_yaml": as_yaml,
    "indent": indent,
}<|MERGE_RESOLUTION|>--- conflicted
+++ resolved
@@ -809,7 +809,6 @@
     return r
 
 
-<<<<<<< HEAD
 def routing_policies(value, detailed=False):
     """
     Returns all the routing policies that are applied to the router.
@@ -817,7 +816,7 @@
     if not isinstance(value, Router):
         raise ValueError("value is not a router")
     return value.get_routing_policies(detailed)
-=======
+
 def bfds(value):
     """
     Returns all the BFDs that have at least one session configured on the router.
@@ -825,7 +824,6 @@
     if not isinstance(value, Router):
         raise ValueError("value is not a router")
     return value.get_bfd_configs()
->>>>>>> 5e161189
 
 
 FILTER_DICT = {
@@ -872,11 +870,8 @@
     # Routers
     "direct_peers": direct_peers,
     "ixp_peers": ixp_peers,
-<<<<<<< HEAD
     "routing_policies": routing_policies,
-=======
     "bfds": bfds,
->>>>>>> 5e161189
     # Communities
     "communities": communities,
     "merge_communities": merge_communities,
